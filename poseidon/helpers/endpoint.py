--- conflicted
+++ resolved
@@ -9,13 +9,10 @@
 
 from transitions import Machine
 
-<<<<<<< HEAD
 class HistoryTypes():
     STATE_CHANGE = 'State Change'
     ACL_CHANGE = 'ACL Change'
     PROPERTY_CHANGE = 'Property Change'
-=======
->>>>>>> 514c62f5
 
 MACHINE_IP_FIELDS = {
     'ipv4': ('ipv4_rdns', 'ipv4_subnet'),

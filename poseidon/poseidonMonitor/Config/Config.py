--- conflicted
+++ resolved
@@ -48,19 +48,6 @@
             self.config_path = config_template_path
         self.config.readfp(open(self.config_path))
 
-<<<<<<< HEAD
-
-class Config(Config_Base):
-    """Poseidon Config Rest Interface"""
-
-    def __init__(self):
-        super(Config, self).__init__()
-        self.mod_name = self.__class__.__name__
-        self.owner = None
-        self.actions = dict()
-
-=======
->>>>>>> dd04de9e
     def add_endpoint(self, name, handler):
         a = handler()
         a.owner = self

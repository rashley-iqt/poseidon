#!/usr/bin/env python
#
#   Copyright (c) 2016 In-Q-Tel, Inc, All Rights Reserved.
#
#   Licensed under the Apache License, Version 2.0 (the "License");
#   you may not use this file except in compliance with the License.
#   You may obtain a copy of the License at
#
#       http://www.apache.org/licenses/LICENSE-2.0
#
#   Unless required by applicable law or agreed to in writing, software
#   distributed under the License is distributed on an "AS IS" BASIS,
#   WITHOUT WARRANTIES OR CONDITIONS OF ANY KIND, either express or implied.
#   See the License for the specific language governing permissions and
#   limitations under the License.
"""
This example is a test of a usable API demonstrating the test and documentation
workflow for the code base.

Created on 17 May 2016
@author: Charlie Lewis, dgrossman
"""
import json
from os import environ
from subprocess import call
from subprocess import check_output

import falcon
from Action.Action import action_interface
from Config.Config import config_interface
from falcon_cors import CORS
from NodeHistory.NodeHistory import nodehistory_interface
from NorthBoundControllerAbstraction.NorthBoundControllerAbstraction import controller_interface


class Register(object):

    def __init__(self):
        self.mod_Name = self.__class__.__name__
        self.actions = dict()
        self.Config = config_interface
        self.Config.owner = self
        self.NodeHistory = nodehistory_interface
        self.NodeHistory.owner = self
        self.NorthBoundControllerAbstraction = controller_interface
        self.NorthBoundControllerAbstraction.owner = self
        self.Action = action_interface
        self.Action.owner = self

        # wire up handlers for Config

        # wire up handlers for NodeHistory

        # wire up handlers for NorthBoundControllerAbstraction

        # wire up handlers for Action

    def add_endpoint(self, name, handler):
        a = handler()
        a.owner = self
        self.actions[name] = a

    def del_endpoint(self, name):
        if name in self.actions:
            self.actions.pop(name)

    def get_endpoint(self, name):
        if name in self.actions:
            return self.actions.get(name)
        else:
            return None


def get_allowed():
    rest_url = 'localhost:8555'
    if 'ALLOW_ORIGIN' in environ:
        allow_origin = environ['ALLOW_ORIGIN']
        host_port = allow_origin.split('//')[1]
        host = host_port.split(':')[0]
        port = str(int(host_port.split(':')[1]))
        rest_url = host + ':' + port
    else:
        allow_origin = ''
    return allow_origin, rest_url

allow_origin, rest_url = get_allowed()
cors = CORS(allow_origins_list=[allow_origin])
public_cors = CORS(allow_all_origins=True)


class SwaggerAPI:
    """Serve up swagger API"""
    swagger_file = 'poseidon/poseidonMonitor/swagger.yaml'

    def on_get(self, req, resp):
        """Handles GET requests"""
        resp.content_type = 'text/yaml'
        try:
            # update mydomain with current running host and port
            with open(self.swagger_file, 'r') as f:
                filedata = f.read()
            newdata = filedata.replace('mydomain', rest_url)
            with open(self.swagger_file, 'w') as f:
                f.write(newdata)

            with open(self.swagger_file, 'r') as f:
                resp.body = f.read()
        except:  # pragma: no cover
            resp.body = ''


class VersionResource:
    """Serve up the current version and build information"""
    version_file = 'VERSION'

    def on_get(self, req, resp):
        """Handles GET requests"""
        version = {}
        # get version number (from VERSION file)
        try:
            with open(self.version_file, 'r') as f:
                version['version'] = f.read().strip()
        except:  # pragma: no cover
            pass
        # get commit id (git commit ID)
        try:
            cmd = 'git -C poseidon rev-parse HEAD'
            commit_id = check_output(cmd, shell=True)
            cmd = 'git -C poseidon diff-index --quiet HEAD --'
            dirty = call(cmd, shell=True)
            if dirty != 0:
                version['commit'] = commit_id.strip() + '-dirty'
            else:
                version['commit'] = commit_id.strip()
        except:  # pragma: no cover
            pass
        # get runtime id (docker container ID)
        try:
            if 'HOSTNAME' in environ:
                version['runtime'] = environ['HOSTNAME']
        except:  # pragma: no cover
            pass
        resp.body = json.dumps(version)


class PCAPResource:
    """Serve up parsed PCAP files"""

    def on_get(self, req, resp, pcap_file, output_type):
        resp.content_type = 'text/text'
        try:
            if output_type == 'pcap' and pcap_file.split('.')[1] == 'pcap':
                resp.body = check_output(
                    ['/usr/sbin/tcpdump',
                     '-r',
                     '/tmp/' + pcap_file,
                     '-ne',
                     '-tttt'])
            else:
                resp.body = 'not a pcap'
        except:  # pragma: no cover
            resp.body = 'failed'


register = Register()
register.add_endpoint('Handle_PCAP', PCAPResource)
register.add_endpoint('Handle_Yaml', SwaggerAPI)
register.add_endpoint('Handle_Version', VersionResource)

# create callable WSGI app instance for gunicorn
api = falcon.API(middleware=[cors.middleware])

# make sure to update the yaml file when you add a new route

# 'local' routes
api.add_route('/v1/version', register.get_endpoint('Handle_Version'))
api.add_route('/v1/pcap/{pcap_file}/{output_type}',
              register.get_endpoint('Handle_PCAP'))
api.add_route('/swagger.yaml', register.get_endpoint('Handle_Yaml'))

# access to the other components of PoseidonRest

<<<<<<< HEAD
# nbca routes
api.add_route('/v1/nbca/{resource}',
              register.NorthBoundControllerAbstraction.get_endpoint('Handle_Resource'))
api.add_route('/v1/polling',
              register.NorthBoundControllerAbstraction.get_endpoint('Handle_Periodic'))

# config routes
api.add_route('/v1/config',
              register.Config.get_endpoint('Handle_FullConfig'))
api.add_route('/v1/config/{section}',
              register.Config.get_endpoint('Handle_SectionConfig'))
api.add_route('/v1/config/{section}/{field}',
              register.Config.get_endpoint('Handle_FieldConfig'))
# nodehistory routes
api.add_route('/v1/history/{resource}',
              register.NodeHistory.get_endpoint('Handle_Default'))
api.add_route('/v1/action/{resource}',
              register.Action.get_endpoint('Handle_Default'))
=======
api.add_route('/v1/history/{resource}', NodeHistory())
api.add_route('/v1/action/{resource}', Action())

# storage routes


# add the functionality for a remote call to trigger scanning
# the internal switch state
api.add_route('/v1/polling', ControllerPolling())
>>>>>>> e0fa66b5


print 'done'<|MERGE_RESOLUTION|>--- conflicted
+++ resolved
@@ -36,7 +36,7 @@
 class Register(object):
 
     def __init__(self):
-        self.mod_Name = self.__class__.__name__
+        self.mod_name = self.__class__.__name__
         self.actions = dict()
         self.Config = config_interface
         self.Config.owner = self
@@ -162,13 +162,14 @@
             resp.body = 'failed'
 
 
+# create callable WSGI app instance for gunicorn
+api = falcon.API(middleware=[cors.middleware])
+
+# register the local classes
 register = Register()
 register.add_endpoint('Handle_PCAP', PCAPResource)
 register.add_endpoint('Handle_Yaml', SwaggerAPI)
 register.add_endpoint('Handle_Version', VersionResource)
-
-# create callable WSGI app instance for gunicorn
-api = falcon.API(middleware=[cors.middleware])
 
 # make sure to update the yaml file when you add a new route
 
@@ -180,12 +181,13 @@
 
 # access to the other components of PoseidonRest
 
-<<<<<<< HEAD
 # nbca routes
 api.add_route('/v1/nbca/{resource}',
-              register.NorthBoundControllerAbstraction.get_endpoint('Handle_Resource'))
+              register.NorthBoundControllerAbstraction
+              .get_endpoint('Handle_Resource'))
 api.add_route('/v1/polling',
-              register.NorthBoundControllerAbstraction.get_endpoint('Handle_Periodic'))
+              register.NorthBoundControllerAbstraction
+              .get_endpoint('Handle_Periodic'))
 
 # config routes
 api.add_route('/v1/config',
@@ -194,22 +196,13 @@
               register.Config.get_endpoint('Handle_SectionConfig'))
 api.add_route('/v1/config/{section}/{field}',
               register.Config.get_endpoint('Handle_FieldConfig'))
+
 # nodehistory routes
 api.add_route('/v1/history/{resource}',
               register.NodeHistory.get_endpoint('Handle_Default'))
+
+# action routes
 api.add_route('/v1/action/{resource}',
               register.Action.get_endpoint('Handle_Default'))
-=======
-api.add_route('/v1/history/{resource}', NodeHistory())
-api.add_route('/v1/action/{resource}', Action())
-
-# storage routes
-
-
-# add the functionality for a remote call to trigger scanning
-# the internal switch state
-api.add_route('/v1/polling', ControllerPolling())
->>>>>>> e0fa66b5
-
-
-print 'done'+
+# storage routes
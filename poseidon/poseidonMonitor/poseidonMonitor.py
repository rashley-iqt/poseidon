#!/usr/bin/env python
#
#   Copyright (c) 2016 In-Q-Tel, Inc, All Rights Reserved.
#
#   Licensed under the Apache License, Version 2.0 (the "License");
#   you may not use this file except in compliance with the License.
#   You may obtain a copy of the License at
#       http://www.apache.org/licenses/LICENSE-2.0
#
#   Unless required by applicable law or agreed to in writing, software
#   distributed under the License is distributed on an "AS IS" BASIS,
#   WITHOUT WARRANTIES OR CONDITIONS OF ANY KIND, either express or implied.
#   See the License for the specific language governing permissions and
#   limitations under the License.
"""
This example is a test of a usable API demonstrating the test and documentation
workflow for the code base.

Created on 17 May 2016
@author: Charlie Lewis, dgrossman
"""
import json
import Queue
import signal
import sys
import threading
import time
from functools import partial
from os import getenv

import requests
import schedule
import random

from poseidon.baseClasses.Logger_Base import Logger
from poseidon.baseClasses.Rabbit_Base import Rabbit_Base
from poseidon.poseidonMonitor.Config.Config import config_interface
from poseidon.poseidonMonitor.NorthBoundControllerAbstraction.NorthBoundControllerAbstraction import \
    controller_interface

ENDPOINT_STATES = [('K', 'KNOWN'), ('U', 'UNKNOWN'), ('M', 'MIRRORING'),
                   ('S', 'SHUTDOWN'), ('R', 'REINVESTIGATING')]

module_logger = Logger

CTRL_C = False


def schedule_job_kickurl(func, logger):
    logger.debug('kick')
    func.NorthBoundControllerAbstraction.get_endpoint(
        'Update_Switch_State').update_endpoint_state()


def rabbit_callback(ch, method, properties, body, q=None):
    ''' callback, places rabbit data into internal queue'''
    module_logger.logger.debug('got a message: {0}:{1}:{2}'.format(
        method.routing_key, body, type(body)))
    # TODO more
    if q is not None:
        q.put((method.routing_key, body))
    else:
        module_logger.logger.debug('posedionMain workQueue is None')


def schedule_thread_worker(schedule, logger):
    global CTRL_C
    logLine = 'starting thread_worker'
    logger.debug(logLine)
    while not CTRL_C:
        schedule.run_pending()
        logLine = 'scheduler woke {0}'.format(
            threading.current_thread().getName())
        time.sleep(1)
        logger.debug(logLine)
    logger.debug('Threading stop:{0}'.format(
        threading.current_thread().getName()))


def start_investigating():
    pass


def schedule_job_reinvestigation(max_investigations, endpoints, logger):
    ostr = 'reinvestagtion time'
    logger.debug(ostr)
    logger.debug('endpoints:{0}'.format(endpoints))
    candidates = []

    currently_investigating = 0
    for my_hash, my_value in endpoints.iteritems():
        if 'state' in my_value:
            if my_value['state'] == 'REINVESTIGATING' or my_value['next-state'] == 'REINVESTIGATING':
                currently_investigating += 1
            elif my_value['state'] == 'KNOWN':
                candidates.append(my_hash)

    # get random order of things that are known
    random.shuffle(candidates)

    if currently_investigating < max_investigations:
        ostr = 'room to investigate'
        logger.debug(ostr)
        for x in range(max_investigations - currently_investigating):
            if len(candidates) >= 1:
                chosen = candidates.pop()
                ostr = 'starting investigation {0}:{1}'.format(x, chosen)
                logger.debug(ostr)
                endpoints[chosen]['next-state'] = 'REINVESTIGATING'
                start_investigating()
    else:
        ostr = 'investigators all busy'
        logger.debug(ostr)


class Monitor(object):

    def __init__(self, skip_rabbit):
        # get the logger setup
        self.logger = module_logger.logger
        self.mod_configuration = dict()
        module_logger.logger_config(None)

        self.mod_name = self.__class__.__name__
        self.skip_rabbit = skip_rabbit

        # timer class to call things periodically in own thread
        self.schedule = schedule

        # rabbit
        self.rabbit_channel_local = None
        self.rabbit_chanel_connection_local = None
        self.rabbit_thread = None

        self.actions = dict()
        self.Config = config_interface
        self.Config.set_owner(self)
        self.NorthBoundControllerAbstraction = controller_interface
        self.NorthBoundControllerAbstraction.set_owner(self)

        self.configSelf()

        # set the logger level
        module_logger.set_level(self.mod_configuration['logger_level'])

        # wire up handlers for Config
        self.logger.debug('handler Config')

        # check
        self.Config.configure()
        self.Config.first_run()
        self.Config.configure_endpoints()

        self.m_queue = Queue.Queue()

        # wire up handlers for NorthBoundControllerAbstraction
        self.logger.debug('handler NorthBoundControllerAbstraction')

        # check
        self.NorthBoundControllerAbstraction.configure()
        self.NorthBoundControllerAbstraction.first_run()
        self.NorthBoundControllerAbstraction.configure_endpoints()

        # make a shortcut
        self.uss = self.NorthBoundControllerAbstraction.get_endpoint(
            'Update_Switch_State')

        self.logger.debug('----------------------')
        self.init_logging()

        scan_frequency = int(self.mod_configuration['scan_frequency'])
        self.schedule.every(scan_frequency).seconds.do(
            partial(schedule_job_kickurl, func=self, logger=self.logger))

        reinvestigation_frequency = int(
            self.mod_configuration['reinvestigation_frequency'])
        max_concurrent_reinvestigations = int(
            self.mod_configuration['max_concurrent_reinvestigations'])

        self.schedule.every(reinvestigation_frequency).seconds.do(
            partial(schedule_job_reinvestigation,
                    max_investigations=max_concurrent_reinvestigations,
                    endpoints=self.NorthBoundControllerAbstraction.get_endpoint(
                        'Update_Switch_State').endpoint_states,
                    logger=self.logger))

        self.schedule_thread = threading.Thread(
            target=partial(
                schedule_thread_worker,
                schedule=self.schedule,
                logger=self.logger),
            name='st_worker')

    def print_endpoint_state(self, endpoint_states):
        def same_old(logger, state, letter, endpoint_states):
            logger.debug('*******{0}*********'.format(state))

            out_flag = False
            for my_hash in endpoint_states.keys():
                my_dict = endpoint_states[my_hash]
                if my_dict['state'] == state:
                    out_flag = True
                    logger.debug('{0}:{1}:{2}->{3}:{4}'.format(letter, my_hash,
                                                               my_dict['state'], my_dict['next-state'], my_dict['endpoint']))
            if not out_flag:
                logger.debug('None')

        for l, s in ENDPOINT_STATES:
            same_old(self.logger, s, l, endpoint_states)

            self.logger.debug('****************')

    def init_logging(self):
        ''' setup logging  '''
        config = None

        path = getenv('loggingFile')

        if path is None:
            path = self.mod_configuration.get('loggingFile')

        if path is not None:
            with open(path, 'rt') as f:
                config = json.load(f)
        module_logger.logger_config(config)

    def configSelf(self):
        ''' get configuraiton for this module '''
        conf = self.Config.get_endpoint('Handle_SectionConfig')
        for item in conf.direct_get(self.mod_name):
            k, v = item
            self.mod_configuration[k] = v
        ostr = '{0}:config:{1}'.format(self.mod_name, self.mod_configuration)
        self.logger.debug(ostr)

<<<<<<< HEAD
    def update_next_state(self, rabbit_transitions):
=======
    def update_next_state(self, endpoint_states, rabbit_transitions):
>>>>>>> 5a3bf0fe
        next_state = None
        current_state = None
        endpoint_states = self.uss.return_endpoint_state()
        for my_hash in endpoint_states.keys():
            my_dict = endpoint_states[my_hash]
            current_state = my_dict['state']
            if current_state == 'UNKNOWN':
                my_dict['next-state'] = 'MIRRORING'
        for my_hash in rabbit_transitions.keys():
            my_dict = endpoint_states[my_hash]
            current_state = my_dict['state']
            my_dict['next-state'] = rabbit_transitions[my_hash]

    def start_vent_collector(self, dev_hash, num_captures=1):
        '''
        Given a device hash and optionally a number of captures
        to be taken, starts vent collector for that device with the
        options specified in poseidon.config.
        '''
        try:
            payload = {
                'nic': self.mod_configuration['collector_nic'],
                'id': dev_hash,
                'interval': self.mod_configuration['collector_interval'],
                'filter': '\'host {0}\''.format(
                    self.uss.get_endpoint_ip(dev_hash)),
                'iters': str(num_captures)}
            self.logger.debug('vent payload: ' + str(payload))
            vent_addr = self.mod_configuration[
                'vent_ip'] + ':' + self.mod_configuration['vent_port']
            uri = 'http://' + vent_addr + '/create'
            resp = requests.post(uri, json=payload)
            self.logger.debug('collector repsonse: ' + resp.text)
        except Exception as e:
            self.logger.debug('failed to start vent collector' + str(e))

    def get_rabbit_message(self, item):
<<<<<<< HEAD
        self.logger.debug('rabbit_message:{1}'.format(item))
=======
        self.logger.debug('rabbit_message:{1}'.format(found_work, item))
>>>>>>> 5a3bf0fe
        routing_key, my_obj = item
        my_obj = json.loads(my_obj)
        ret_val = {}
        self.logger.debug('routing_key:{0}'.format(routing_key))
        if routing_key is not None and routing_key == 'poseidon.algos.ML.results':
            self.logger.debug('value:{0}'.format(my_obj))
        # TODO do something with reccomendation
        return ret_val

    def process(self):
        global CTRL_C
        signal.signal(signal.SIGINT, partial(self.signal_handler))
        while not CTRL_C:
            self.logger.debug('***************CTRL_C:{0}'.format(CTRL_C))
            time.sleep(1)
            self.logger.debug('woke from sleeping')
            found_work, item = self.get_q_item()
            rabbit_transitions = {}

            # plan out the transitions
            if found_work:
                # TODO make this read until nothing in q
                rabbit_transitions = self.get_rabbit_message(item)

            eps = self.uss.return_endpoint_state()

<<<<<<< HEAD
            state_transitions = self.update_next_state(rabbit_transitions)
=======
            state_transitions = self.update_next_state(
                eps, rabbit_transitions)
>>>>>>> 5a3bf0fe

            self.print_endpoint_state(eps)

            # make the transitions

            for endpoint_hash in eps.keys():
                current_state = eps[endpoint_hash]['state']
                next_state = eps[endpoint_hash]['next-state']

                # dont do anything
                if next_state == 'NONE':
                    continue

                if next_state == 'MIRRORING':
                    self.logger.debug(
                        'updating:{0}:{1}->{2}'.format(endpoint_hash, current_state, next_state))
                    self.logger.debug('*********** U NOTIFY VENT ***********')
                    self.start_vent_collector(endpoint_hash)
                    self.logger.debug('*********** U MIRROR PORT ***********')
                    self.uss.mirror_endpoint(endpoint_hash)
                if next_state == 'REINVESTIGATING':
                    self.logger.debug(
                        'updating:{0}:{1}->{2}'.format(endpoint_hash, current_state, next_state))
                    self.logger.debug('*********** R NOTIFY VENT ***********')
                    self.start_vent_collector(endpoint_hash)
                    self.logger.debug('*********** R MIRROR PORT ***********')
                    self.uss.mirror_endpoint(endpoint_hash)

    def get_q_item(self):
        found_work = False
        item = None

        try:
            item = self.m_queue.get(False)
            found_work = True
        except Queue.Empty:
            pass

        return (found_work, item)

    def signal_handler(self, signal, frame):
        global CTRL_C
        CTRL_C = True
        self.logger.debug('=================CTRLC{0}'.format(CTRL_C))
        for job in self.schedule.jobs:
            self.logger.debug('CTRLC:{0}'.format(job))
            self.schedule.cancel_job(job)


def main(skip_rabbit=False):
    ''' main function '''
    pmain = Monitor(skip_rabbit=skip_rabbit)
    if not skip_rabbit:
        rabbit = Rabbit_Base()
        host = pmain.mod_configuration['rabbit-server']
        port = int(pmain.mod_configuration['rabbit-port'])
        exchange = 'topic-poseidon-internal'
        queue_name = 'poseidon_main'
        binding_key = ['poseidon.algos.#', 'poseidon.action.#']
        retval = rabbit.make_rabbit_connection(
            host, port, exchange, queue_name, binding_key)
        pmain.rabbit_channel_local = retval[0]
        pmain.rabbit_channel_connection_local = retval[1]
        pmain.rabbit_thread = rabbit.start_channel(
            pmain.rabbit_channel_local,
            rabbit_callback,
            'poseidon_main',
            pmain.m_queue)
        # def start_channel(self, channel, callback, queue):
        pmain.schedule_thread.start()

    # loop here until told not to
    pmain.process()

    pmain.logger.debug('SHUTTING DOWN')
    pmain.rabbit_channel_connection_local.close()
    pmain.rabbit_channel_local.close()
    pmain.logger.debug('EXITING')
    sys.exit(0)


if __name__ == '__main__':
    main(skip_rabbit=False)<|MERGE_RESOLUTION|>--- conflicted
+++ resolved
@@ -200,8 +200,11 @@
                 my_dict = endpoint_states[my_hash]
                 if my_dict['state'] == state:
                     out_flag = True
-                    logger.debug('{0}:{1}:{2}->{3}:{4}'.format(letter, my_hash,
-                                                               my_dict['state'], my_dict['next-state'], my_dict['endpoint']))
+                    logger.debug('{0}:{1}:{2}->{3}:{4}'.format(letter,
+                                                               my_hash,
+                                                               my_dict['state'],
+                                                               my_dict['next-state'],
+                                                               my_dict['endpoint']))
             if not out_flag:
                 logger.debug('None')
 
@@ -233,11 +236,7 @@
         ostr = '{0}:config:{1}'.format(self.mod_name, self.mod_configuration)
         self.logger.debug(ostr)
 
-<<<<<<< HEAD
     def update_next_state(self, rabbit_transitions):
-=======
-    def update_next_state(self, endpoint_states, rabbit_transitions):
->>>>>>> 5a3bf0fe
         next_state = None
         current_state = None
         endpoint_states = self.uss.return_endpoint_state()
@@ -275,11 +274,7 @@
             self.logger.debug('failed to start vent collector' + str(e))
 
     def get_rabbit_message(self, item):
-<<<<<<< HEAD
         self.logger.debug('rabbit_message:{1}'.format(item))
-=======
-        self.logger.debug('rabbit_message:{1}'.format(found_work, item))
->>>>>>> 5a3bf0fe
         routing_key, my_obj = item
         my_obj = json.loads(my_obj)
         ret_val = {}
@@ -306,12 +301,7 @@
 
             eps = self.uss.return_endpoint_state()
 
-<<<<<<< HEAD
             state_transitions = self.update_next_state(rabbit_transitions)
-=======
-            state_transitions = self.update_next_state(
-                eps, rabbit_transitions)
->>>>>>> 5a3bf0fe
 
             self.print_endpoint_state(eps)
 

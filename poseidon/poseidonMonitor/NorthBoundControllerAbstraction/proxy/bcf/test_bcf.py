--- conflicted
+++ resolved
@@ -81,11 +81,7 @@
                 data[0]["state"] = "Active"
             data = json.dumps(data)
             r = response(content=data, request=request)
-<<<<<<< HEAD
-        elif url.path == "/data/controller/applications/bcf/span-fabric[name=%22SPAN_FABRIC%22]" and request.method == "GET":
-=======
         elif url.path == "/data/controller/applications/bcf/span-fabric[name=%22vent%22]" and request.method == "GET":
->>>>>>> 4799fc9a
             data = json.dumps(span_fabric_state)
             r = response(content=data, request=request)
         elif url.path == "/data/controller/applications/bcf/span-fabric[name=%22SPAN_FABRIC%22]" and request.method == "PUT":

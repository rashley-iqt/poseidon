swagger: '2.0'
info:
  title: PoseidonRest API
  description: This contains the documentation and a functional PoseidonRest API testing sandbox.
  version: v0.1.0-dev
host: mydomain
schemes:
  - http
basePath: /v1
produces:
  - application/json
paths:
  /pcap/{pcap_file}/{output_type}:
    get:
      summary: Parse PCAP Files
      description: >
        This endpoint returns a parsed PCAP file in another format.
      parameters:
        - in: path
          name: pcap_file
          description: path to the PCAP file stored in /tmp
          required: true
          type: string
          format: string
        - in: path
          name: output_type
          description: type of file to parse, currently expects PCAP
          required: true
          type: string
          format: string
      produces:
        - text/text
      tags:
        - Data
      responses:
        '200':
          description: Returns a string of the new format of the parsed PCAP file.
  /version:
    get:
      summary: Version
      description: >
        This endpoint returns the current version and build information.
      produces:
        - application/json
      tags:
        - Meta
      responses:
        '200':
          description: Returns a JSON string of the version and build
  /nbca/{resource}:
    get:
      summary: North Bound Controller Abstraction
      description: >
        This endpoint talks to the north bound controller abstraction layer
      parameters:
        - in: path
          name: resource
          description: information to pass to the nbca tasking
          required: true
          type: string
          format: string
      produces:
        - text/text
      tags:
        - Data
      responses:
        '200':
          description: Returns something
  /action/{resource}:
    get:
      summary: action
      description: >
        This endpoint talks to the action
      parameters:
        - in: path
          name: resource
          description: information to pass to the action
          required: true
          type: string
          format: string
      produces:
        - text/text
      tags:
        - Data
      responses:
        '200':
          description: Returns something
<<<<<<< HEAD
=======
  /config:
    get:
      summary: Config
      description: >
        This endpoint returns the configuration file.
      produces:
        - application/json
      tags:
        - Data
      responses:
        '200':
          description: Returns a JSON string of the config file
  /config/{section}:
    get:
      summary: Config
      description: >
        This endpoint talks to the config
      parameters:
        - in: path
          name: section
          description: section to retrieve from config file
          required: true
          type: string
          format: string
      produces:
        - application/json
      tags:
        - Data
      responses:
        '200':
          description: Returns a JSON string of a section of the config file
>>>>>>> 9e3f8ce8
  /config/{section}/{field}:
    get:
      summary: config
      description: >
        This endpoint talks to the config
      parameters:
        - in: path
          name: section
<<<<<<< HEAD
          description: section asked about
=======
          description: section of key to retrieve from config file
>>>>>>> 9e3f8ce8
          required: true
          type: string
          format: string
        - in: path
          name: field
<<<<<<< HEAD
          description: field
=======
          description: field of desired value from config file
>>>>>>> 9e3f8ce8
          required: true
          type: string
          format: string
      produces:
        - text/text
      tags:
        - Data
      responses:
        '200':
          description: Returns value of field from config file
  /history/{resource}:
    get:
      summary: history
      description: >
        This endpoint talks to the history
      parameters:
        - in: path
          name: resource
          description: information to pass to history
          required: true
          type: string
          format: string
      produces:
        - text/text
      tags:
        - Data
      responses:
        '200':
          description: Returns something
  /polling:
    get:
      summary: Poll to Callback
      description: >
        This endpoint fetches latest controller state
      produces:
        - application/json
      tags:
        - Meta
      responses:
        '200':
          description: Returns a JSON string<|MERGE_RESOLUTION|>--- conflicted
+++ resolved
@@ -85,8 +85,6 @@
       responses:
         '200':
           description: Returns something
-<<<<<<< HEAD
-=======
   /config:
     get:
       summary: Config
@@ -118,7 +116,6 @@
       responses:
         '200':
           description: Returns a JSON string of a section of the config file
->>>>>>> 9e3f8ce8
   /config/{section}/{field}:
     get:
       summary: config
@@ -127,21 +124,13 @@
       parameters:
         - in: path
           name: section
-<<<<<<< HEAD
-          description: section asked about
-=======
           description: section of key to retrieve from config file
->>>>>>> 9e3f8ce8
           required: true
           type: string
           format: string
         - in: path
           name: field
-<<<<<<< HEAD
-          description: field
-=======
           description: field of desired value from config file
->>>>>>> 9e3f8ce8
           required: true
           type: string
           format: string

--- conflicted
+++ resolved
@@ -28,16 +28,6 @@
 module_logger = Logger.logger
 
 
-<<<<<<< HEAD
-def test_get_q_item():
-    class MockMQueue:
-        def get(self, block):
-            return "Item"
-
-    poseidonMonitor.CTRL_C = False
-
-    class MockMonitor(Monitor):
-=======
 def test_start_vent_collector():
     class requests():
         @staticmethod
@@ -56,18 +46,28 @@
             'vent_port': '8080',
         }
 
->>>>>>> 3533ce50
         # no need to init the monitor
         def __init__(self):
             pass
 
     mock_monitor = MockMonitor()
-<<<<<<< HEAD
-    mock_monitor.m_queue = MockMQueue()
-    assert (True, "Item") == mock_monitor.get_q_item()
-=======
     mock_monitor.logger = module_logger
     dev_hash = 'test'
     num_cuptures = 3
     mock_monitor.start_vent_collector(dev_hash, num_cuptures)
->>>>>>> 3533ce50
+
+def test_get_q_item():
+    class MockMQueue:
+        def get(self, block):
+            return "Item"
+
+    poseidonMonitor.CTRL_C = False
+
+    class MockMonitor(Monitor):
+        # no need to init the monitor
+        def __init__(self):
+            pass
+
+    mock_monitor = MockMonitor()
+    mock_monitor.m_queue = MockMQueue()
+    assert (True, "Item") == mock_monitor.get_q_item()
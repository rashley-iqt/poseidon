--- conflicted
+++ resolved
@@ -90,10 +90,7 @@
     num_cuptures = 3
     mock_monitor.start_vent_collector(dev_hash, num_cuptures)
 
-<<<<<<< HEAD
 
-=======
->>>>>>> 6fe4cb83
 def test_get_q_item():
     class MockMQueue:
         def get(self, block):
@@ -108,7 +105,6 @@
 
     mock_monitor = MockMonitor()
     mock_monitor.m_queue = MockMQueue()
-<<<<<<< HEAD
     assert (True, "Item") == mock_monitor.get_q_item()
 
 
@@ -124,7 +120,4 @@
     mock_monitor.logger = module_logger
     test_dict_to_return = {'test': True}
     item = ('poseidon.algos.ML.results', json.dumps(test_dict_to_return))
-    assert test_dict_to_return == mock_monitor.get_rabbit_message(item)
-=======
-    assert (True, "Item") == mock_monitor.get_q_item()
->>>>>>> 6fe4cb83
+    assert test_dict_to_return == mock_monitor.get_rabbit_message(item)
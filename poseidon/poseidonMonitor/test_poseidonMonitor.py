#!/usr/bin/env python
#
#   Copyright (c) 2016 In-Q-Tel, Inc, All Rights Reserved.
#
#   Licensed under the Apache License, Version 2.0 (the "License");
#   you may not use this file except in compliance with the License.
#   You may obtain a copy of the License at
#
#       http://www.apache.org/licenses/LICENSE-2.0
#
#   Unless required by applicable law or agreed to in writing, software
#   distributed under the License is distributed on an "AS IS" BASIS,
#   WITHOUT WARRANTIES OR CONDITIONS OF ANY KIND, either express or implied.
#   See the License for the specific language governing permissions and
#   limitations under the License.
"""
Test module for poseidonMonitor.py

Created on 28 June 2016
@author: dgrossman, MShel
"""
import pytest

from poseidon.baseClasses.Logger_Base import Logger
from poseidon.poseidonMonitor.poseidonMonitor import Monitor
from poseidon.poseidonMonitor import poseidonMonitor
<<<<<<< HEAD
import json
=======
>>>>>>> 3533ce50

module_logger = Logger.logger


<<<<<<< HEAD
def test_get_rabbit_message():
    poseidonMonitor.CTRL_C = False

    class MockMonitor(Monitor):
=======
def test_start_vent_collector():
    class requests():
        @staticmethod
        def post(uri, json):
            mock_response = lambda: None
            mock_response.text = "success"
            return mock_response

    poseidonMonitor.CTRL_C = False
    poseidonMonitor.requests = requests()

    class MockMonitor(Monitor):
        mod_configuration = {
            'collector_nic': 2,
            'vent_ip': '0.0.0.0',
            'vent_port': '8080',
        }

>>>>>>> 3533ce50
        # no need to init the monitor
        def __init__(self):
            pass

    mock_monitor = MockMonitor()
    mock_monitor.logger = module_logger
<<<<<<< HEAD
    test_dict_to_return = {'test': True}
    item = ('poseidon.algos.ML.results', json.dumps(test_dict_to_return))
    assert test_dict_to_return == mock_monitor.get_rabbit_message(item)
=======
    dev_hash = 'test'
    num_cuptures = 3
    mock_monitor.start_vent_collector(dev_hash, num_cuptures)
>>>>>>> 3533ce50
<|MERGE_RESOLUTION|>--- conflicted
+++ resolved
@@ -24,20 +24,44 @@
 from poseidon.baseClasses.Logger_Base import Logger
 from poseidon.poseidonMonitor.poseidonMonitor import Monitor
 from poseidon.poseidonMonitor import poseidonMonitor
-<<<<<<< HEAD
 import json
-=======
->>>>>>> 3533ce50
 
 module_logger = Logger.logger
 
 
-<<<<<<< HEAD
-def test_get_rabbit_message():
-    poseidonMonitor.CTRL_C = False
+def test_signal_handler():
+    class MockRabbitConnection:
+        connection_closed = False
+
+        def close(self):
+            self.connection_closed = True
+            return True
 
     class MockMonitor(Monitor):
-=======
+        # no need to init the monitor
+        def __init__(self):
+            pass
+
+    class MockScheduele:
+        call_log = []
+
+        def __init__(self):
+            self.jobs = ['job1', 'job2', 'job3']
+
+        def cancel_job(self, job):
+            self.call_log.append(job + ' cancelled')
+            return job + ' cancelled'
+
+    mock_monitor = MockMonitor()
+    mock_monitor.schedule = MockScheduele()
+    mock_monitor.rabbit_channel_connection_local = MockRabbitConnection()
+    mock_monitor.logger = module_logger
+    # signal handler seem to simply exit and kill all the jobs no matter what we pass
+    mock_monitor.signal_handler(None, None)
+    assert ['job1 cancelled', 'job2 cancelled', 'job3 cancelled'] == mock_monitor.schedule.call_log
+    assert True == mock_monitor.rabbit_channel_connection_local.connection_closed
+
+
 def test_start_vent_collector():
     class requests():
         @staticmethod
@@ -56,19 +80,44 @@
             'vent_port': '8080',
         }
 
->>>>>>> 3533ce50
         # no need to init the monitor
         def __init__(self):
             pass
 
     mock_monitor = MockMonitor()
     mock_monitor.logger = module_logger
-<<<<<<< HEAD
-    test_dict_to_return = {'test': True}
-    item = ('poseidon.algos.ML.results', json.dumps(test_dict_to_return))
-    assert test_dict_to_return == mock_monitor.get_rabbit_message(item)
-=======
     dev_hash = 'test'
     num_cuptures = 3
     mock_monitor.start_vent_collector(dev_hash, num_cuptures)
->>>>>>> 3533ce50
+
+
+def test_get_q_item():
+    class MockMQueue:
+        def get(self, block):
+            return "Item"
+
+    poseidonMonitor.CTRL_C = False
+
+    class MockMonitor(Monitor):
+        # no need to init the monitor
+        def __init__(self):
+            pass
+
+    mock_monitor = MockMonitor()
+    mock_monitor.m_queue = MockMQueue()
+    assert (True, "Item") == mock_monitor.get_q_item()
+
+
+def test_get_rabbit_message():
+    poseidonMonitor.CTRL_C = False
+
+    class MockMonitor(Monitor):
+        # no need to init the monitor
+        def __init__(self):
+            pass
+
+    mock_monitor = MockMonitor()
+    mock_monitor.logger = module_logger
+    test_dict_to_return = {'test': True}
+    item = ('poseidon.algos.ML.results', json.dumps(test_dict_to_return))
+    assert test_dict_to_return == mock_monitor.get_rabbit_message(item)
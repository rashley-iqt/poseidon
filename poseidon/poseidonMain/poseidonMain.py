--- conflicted
+++ resolved
@@ -311,80 +311,6 @@
                     '***** shutting down endpoint:{0}:{1}'.format(itype, temp_d))
                 self.endpoint_shutdown(temp_d)
 
-<<<<<<< HEAD
-=======
-    def make_rabbit_connection(self, host, exchange, queue_name, keys):  # pragma: no cover
-        '''
-        Continuously loops trying to connect to rabbitmq,
-        once connected declares the exchange and queue for
-        processing algorithm results.
-        '''
-        wait = True
-        channel = None
-        connection = None
-
-        while wait:
-            try:
-                connection = pika.BlockingConnection(
-                    pika.ConnectionParameters(host=host))
-                channel = connection.channel()
-                channel.exchange_declare(exchange=exchange, type='topic')
-                channel.queue_declare(queue=queue_name, exclusive=True)
-                self.logger.debug('connected to {0} rabbitMQ'.format(host))
-                wait = False
-            except Exception as e:
-                self.logger.debug('waiting for {0} rabbitQM'.format(host))
-                self.logger.debug(str(e))
-                time.sleep(2)
-                wait = True
-
-        if isinstance(keys, types.ListType):
-            for key in keys:
-                self.logger.debug(
-                    'array adding key:{0} to rabbitmq channel'.format(key))
-                channel.queue_bind(exchange=exchange,
-                                   queue=queue_name,
-                                   routing_key=key)
-
-        if isinstance(keys, types.StringType):
-            self.logger.debug(
-                'string adding key:{0} to rabbitmq channel'.format(keys))
-            channel.queue_bind(exchange=exchange,
-                               queue=queue_name, routing_key=keys)
-
-        return channel, connection
-
-    def init_rabbit(self):  # pragma: no cover
-        ''' init_rabbit '''
-        host = 'poseidon-rabbit'
-        exchange = 'topic-poseidon-internal'
-        queue_name = 'poseidon_main'
-        binding_key = ['poseidon.algos.#', 'poseidon.action.#']
-        retval = self.make_rabbit_connection(
-            host, exchange, queue_name, binding_key)
-        self.rabbit_channel_local = retval[0]
-        self.rabbit_connection_local = retval[1]
-
-        host = 'poseidon-vent'
-        exchange = 'topic-vent-poseidon'
-        queue_name = 'vent_poseidon'
-        binding_key = ['vent.#']
-
-        # TODO verify that this is not needed
-        # retval = self.make_rabbit_connection(
-        #    host, exchange, queue_name, binding_key)
-        #self.rabbit_channel_vent = retval[0]
-        #self.rabbit_connection_vent = retval[1]
-
-    def start_channel(self, channel, mycallback, queue):
-        ''' handle threading for a messagetype '''
-        self.logger.debug('about to start channel {0}'.format(channel))
-        channel.basic_consume(
-            partial(mycallback, q=self.m_queue), queue=queue, no_ack=True)
-        mq_recv_thread = threading.Thread(target=channel.start_consuming)
-        mq_recv_thread.start()
-
->>>>>>> a85916a1
     def do_work(self, item):
         '''schuffle item to the correct handlers'''
         itype, ivalue = self.make_type_val(item)

--- conflicted
+++ resolved
@@ -20,14 +20,9 @@
 Created on 17 May 2016
 @author: dgrossman, tlanham
 """
-<<<<<<< HEAD
 import ast
-=======
-from poseidon.baseClasses.Main_Action_Base import Main_Action_Base
-from poseidon.poseidonMain.Config.Config import Config
+import logging
 import logging.config
->>>>>>> ea6c927f
-import logging
 import sys
 import urllib
 
@@ -75,7 +70,6 @@
         """
         for machine, config in self.vent_machines.iteritems():
             try:
-<<<<<<< HEAD
                 resp = requests.post(
                     self.vent_addr + '/machines/create', data=body)
             except:
@@ -102,11 +96,6 @@
         if 'disk_sz' not in body:
             body['disk_sz'] = disk_sz
         return body
-=======
-                resp = requests.get(self.vctrl_addr + '/commands/start/' + machine + '/all')
-            except:
-                print >> sys.stderr, 'Main: Investigator: error on vctrl create request.'
->>>>>>> ea6c927f
 
     def update_config(self):
         """

#!/usr/bin/env python
#
#   Copyright (c) 2016 In-Q-Tel, Inc, All Rights Reserved.
#
#   Licensed under the Apache License, Version 2.0 (the "License");
#   you may not use this file except in compliance with the License.
#   You may obtain a copy of the License at
#
#       http://www.apache.org/licenses/LICENSE-2.0
#
#   Unless required by applicable law or agreed to in writing, software
#   distributed under the License is distributed on an "AS IS" BASIS,
#   WITHOUT WARRANTIES OR CONDITIONS OF ANY KIND, either express or implied.
#   See the License for the specific language governing permissions and
#   limitations under the License.
"""
Module for applying user-defined rules to
network flows.

Created on 17 May 2016
@author: dgrossman, tlanham
"""
<<<<<<< HEAD
import ast
=======
from poseidon.baseClasses.Main_Action_Base import Main_Action_Base
from poseidon.poseidonMain.Config.Config import Config
>>>>>>> 2323f110
import logging
import sys
import urllib

import bson
import requests

from poseidon.baseClasses.Main_Action_Base import Main_Action_Base
from poseidon.poseidonMain.Config.Config import config_interface


class Investigator(Main_Action_Base):

    def __init__(self):
        super(Investigator, self).__init__()
        self.mod_name = self.__class__.__name__
<<<<<<< HEAD
        self.Config = config_interface
        self.handles = dict()
        self.set_owner(self)
=======
        self.config = Config()
        self.config_dict = {}
        self.update_config()

>>>>>>> 2323f110
        self.algos = {}
        self.rules = {}
        self.update_rules()

        self.vent_machines = {}
        self.config_vent_machines()
        self.vent_startup()
        self.vent_addr = 'http://' + self.config_dict['vent_addr']

    def config_vent_machines(self):
        """
        Checks config items in Investigator config for
        vent endpoints to be added to vcontrol for
        investigator processing.
        """
        for key in self.config_dict:
            if 'vent_machine' in key:
                machine_info = {}
                fields = self.config_dict[key].split(' ')
                for field in fields:
                    param = field.split('=')[0]
                    value = field.split('=')[1]
                    if param == 'memory' or param == 'cpus' or param == 'disk_sz':
                        value = int(value)
                    machine_info[param] = value
                self.vent_machines[machine_info['name']] = machine_info

    def vent_startup(self):
        """
        For each vent endpoint machine descriped in the Investigator
        config section, registers the machine with vcontrol.
        """
        for machine, config in self.vent_machines.iteritems():
            body = self.format_vent_create(machine, config['provider'], config)
            try:
                resp = requests.post(self.vent_addr + '/machines/create', data=body)
            except:
                print >> sys.stderr, 'Main: Investigator: error on vent create request.'

    def format_vent_create(self, name, provider, body={}, group='poseidon-vent', labels='default', memory=4096, cpus=4, disk_sz=20000):
        """
        Formats body dict for vcontrol machine create.
        Returns dict for vcontrol create request.

        NOTE: name and provider are required parameters,
        the rest can be covered by defaults.
        """
        body['name'] = name
        body['provider'] = provider
        if 'group' not in body: body['group'] = group
        if 'labels' not in body: body['labels'] = labels
        if 'memory' not in body: body['memory'] = memory
        if 'cpus' not in body: body['cpus'] = cpus
        if 'disk_sz' not in body: body['disk_sz'] = disk_sz
        return body

    def update_config(self):
        """
        Updates configuration based on config file
        (for changing rules).
        """
        self.config_dict = dict(self.config.get_section('Investigator'))

    def update_rules(self):
        """
        Updates rules dict from config,
        removes algorithms that are not
        registered.
        """
        self.update_config()
        for key in self.config_dict:
            if 'policy' in key:
                self.rules[key] = self.config_dict[key].split(' ')

        for policy in self.rules:
            for proposed_algo in self.rules[policy]:
                if proposed_algo not in self.algos:
                    logLine = 'algorithm: %s has not been registered, deleting from policy\n' % (
                        proposed_algo)
                    self.logger.error(logLine)
                    del proposed_algo

    def register_algorithm(self, name, algorithm):
        """
        Register investigation algorithm.

        NOTE: for production, replace registering function
        pointers with info about the algorithm (path,
        complexity, etc).
        """
        if name not in self.algos:
            self.algos[name] = algorithm
            return True
        return False

    def delete_algorithm(self, name):
        if name in self.algos:
            self.algos.pop(name)
            return True
        return False

    def count_algorithms(self):
        return len(self.algos)

    def get_algorithms(self):
        return self.algos

    def clear(self):
        self.algos.clear()

    def process_new_machine(self, ip_addr):
        """
        Given the ip of a machine added to the network,
        requests information from the database about the
        ip, then processes accordingly.
        """
        query = {'node_ip': ip_addr}
        query = bson.BSON.encode(query)
        uri = 'http://poseidon-storage-interface/v1/poseidon_records/network_graph/' + query
        try:
            resp = requests.get(uri)
        except:
            # error connecting to storage interface
            # log error
            logLine = 'Main (Investigator): could not connect to storage interface'
            self.logger.error(logLine)
            return

        resp = ast.literal_eval(resp.body)
        if resp['count'] <= 0:
            # machine has no info in db or error on query
            pass
        elif resp['count'] == 1:
            # there is a record for machine
            info = resp['body']
        else:
            # bad - should only be one record for each ip
            # log error for investigation
            logLine = 'duplicate record for machine: %s' % (ip_addr)
            self.logger.error(logLine)

    def get_handlers(self, t):
        handle_list = []
        if t in self.handles:
            handle_list.append(self.handles[t])

        for helper in self.actions.itervalues():
            if t in helper.handles:
                handle_list.append(helper.handles[t])
        return handle_list


class Investigator_Response(Investigator):
    """
    Investigator_Response manages and tracks the
    system response to an event (ie new machine
    added to network, etc). Maintains a record of
    jobs scheduled
    """
<<<<<<< HEAD

    def __init__(self, address):
=======
    def __init__(self):
>>>>>>> 2323f110
        super(Investigator_Response, self).__init__()
        self.jobs = {}

    def vent_preparation(self):
        """
        Prepares vent jobs based on algorithms
        available to be used and investigator
        rules.
        """
<<<<<<< HEAD
        try:
            resp = requests.get('contact vent to get instances running')
        except:
            logLine = 'Main: Investigator: vent_preparation, vent request failed'
            self.logger.error(logLine)
=======
        for machine in self.vent_machines:
            try:
                url = 'http://' + self.vent_addr + '/commands/deploy/' + machine
                resp = requests.post(url)
            except:
                print >> sys.stderr, 'Main: Investigator: vent_preparation, vent request failed'
>>>>>>> 2323f110

    def send_vent_jobs(self):
        """
        Connects to vent and sends prepared
        jobs for analysis, waits for results
        and then continues with appropriate
        response.
        """
        try:
            resp = requests.get('vent_url')
        except:
            logLine = 'Main: Investigator: send_vent_jobs, vent request failed'
            self.logger.error(logLine)

    def update_record(self):
        """
        Update database based on processing
        results and update network posture.
        """
        try:
            url = 'http://poseidon-storage-interface/v1/'
            resp = requests.get(url)
        except:
            pass


investigator_interface = Investigator()<|MERGE_RESOLUTION|>--- conflicted
+++ resolved
@@ -20,12 +20,7 @@
 Created on 17 May 2016
 @author: dgrossman, tlanham
 """
-<<<<<<< HEAD
 import ast
-=======
-from poseidon.baseClasses.Main_Action_Base import Main_Action_Base
-from poseidon.poseidonMain.Config.Config import Config
->>>>>>> 2323f110
 import logging
 import sys
 import urllib
@@ -34,7 +29,7 @@
 import requests
 
 from poseidon.baseClasses.Main_Action_Base import Main_Action_Base
-from poseidon.poseidonMain.Config.Config import config_interface
+from poseidon.poseidonMain.Config.Config import Config
 
 
 class Investigator(Main_Action_Base):
@@ -42,16 +37,10 @@
     def __init__(self):
         super(Investigator, self).__init__()
         self.mod_name = self.__class__.__name__
-<<<<<<< HEAD
-        self.Config = config_interface
-        self.handles = dict()
-        self.set_owner(self)
-=======
         self.config = Config()
         self.config_dict = {}
         self.update_config()
 
->>>>>>> 2323f110
         self.algos = {}
         self.rules = {}
         self.update_rules()
@@ -87,7 +76,8 @@
         for machine, config in self.vent_machines.iteritems():
             body = self.format_vent_create(machine, config['provider'], config)
             try:
-                resp = requests.post(self.vent_addr + '/machines/create', data=body)
+                resp = requests.post(
+                    self.vent_addr + '/machines/create', data=body)
             except:
                 print >> sys.stderr, 'Main: Investigator: error on vent create request.'
 
@@ -101,11 +91,16 @@
         """
         body['name'] = name
         body['provider'] = provider
-        if 'group' not in body: body['group'] = group
-        if 'labels' not in body: body['labels'] = labels
-        if 'memory' not in body: body['memory'] = memory
-        if 'cpus' not in body: body['cpus'] = cpus
-        if 'disk_sz' not in body: body['disk_sz'] = disk_sz
+        if 'group' not in body:
+            body['group'] = group
+        if 'labels' not in body:
+            body['labels'] = labels
+        if 'memory' not in body:
+            body['memory'] = memory
+        if 'cpus' not in body:
+            body['cpus'] = cpus
+        if 'disk_sz' not in body:
+            body['disk_sz'] = disk_sz
         return body
 
     def update_config(self):
@@ -129,9 +124,7 @@
         for policy in self.rules:
             for proposed_algo in self.rules[policy]:
                 if proposed_algo not in self.algos:
-                    logLine = 'algorithm: %s has not been registered, deleting from policy\n' % (
-                        proposed_algo)
-                    self.logger.error(logLine)
+                    print >> sys.stderr, 'algorithm: %s has not been registered, deleting from policy', proposed_algo
                     del proposed_algo
 
     def register_algorithm(self, name, algorithm):
@@ -176,8 +169,7 @@
         except:
             # error connecting to storage interface
             # log error
-            logLine = 'Main (Investigator): could not connect to storage interface'
-            self.logger.error(logLine)
+            print >> sys.stderr, 'Main (Investigator): could not connect to storage interface'
             return
 
         resp = ast.literal_eval(resp.body)
@@ -190,18 +182,7 @@
         else:
             # bad - should only be one record for each ip
             # log error for investigation
-            logLine = 'duplicate record for machine: %s' % (ip_addr)
-            self.logger.error(logLine)
-
-    def get_handlers(self, t):
-        handle_list = []
-        if t in self.handles:
-            handle_list.append(self.handles[t])
-
-        for helper in self.actions.itervalues():
-            if t in helper.handles:
-                handle_list.append(helper.handles[t])
-        return handle_list
+            print >> sys.stderr, 'duplicate record for machine: %s', ip_addr
 
 
 class Investigator_Response(Investigator):
@@ -211,12 +192,8 @@
     added to network, etc). Maintains a record of
     jobs scheduled
     """
-<<<<<<< HEAD
-
-    def __init__(self, address):
-=======
+
     def __init__(self):
->>>>>>> 2323f110
         super(Investigator_Response, self).__init__()
         self.jobs = {}
 
@@ -226,20 +203,12 @@
         available to be used and investigator
         rules.
         """
-<<<<<<< HEAD
-        try:
-            resp = requests.get('contact vent to get instances running')
-        except:
-            logLine = 'Main: Investigator: vent_preparation, vent request failed'
-            self.logger.error(logLine)
-=======
         for machine in self.vent_machines:
             try:
                 url = 'http://' + self.vent_addr + '/commands/deploy/' + machine
                 resp = requests.post(url)
             except:
                 print >> sys.stderr, 'Main: Investigator: vent_preparation, vent request failed'
->>>>>>> 2323f110
 
     def send_vent_jobs(self):
         """
@@ -251,8 +220,7 @@
         try:
             resp = requests.get('vent_url')
         except:
-            logLine = 'Main: Investigator: send_vent_jobs, vent request failed'
-            self.logger.error(logLine)
+            print >> sys.stderr, 'Main: Investigator: send_vent_jobs, vent request failed'
 
     def update_record(self):
         """

#!/usr/bin/env python
#
#   Copyright (c) 2016 In-Q-Tel, Inc, All Rights Reserved.
#
#   Licensed under the Apache License, Version 2.0 (the "License");
#   you may not use this file except in compliance with the License.
#   You may obtain a copy of the License at
#
#       http://www.apache.org/licenses/LICENSE-2.0
#
#   Unless required by applicable law or agreed to in writing, software
#   distributed under the License is distributed on an "AS IS" BASIS,
#   WITHOUT WARRANTIES OR CONDITIONS OF ANY KIND, either express or implied.
#   See the License for the specific language governing permissions and
#   limitations under the License.
"""
Module for applying user-defined rules to
network flows.

Created on 17 May 2016
@author: dgrossman, tlanham
"""
from poseidon.baseClasses.Main_Action_Base import Main_Action_Base
from poseidon.poseidonMain.Config.Config import Config
<<<<<<< HEAD
import logging.config
=======
>>>>>>> 2323f110
import logging
import requests
import urllib
import bson
import ast
import sys


class Investigator(Main_Action_Base):

    def __init__(self):
        super(Investigator, self).__init__()
        self.mod_name = self.__class__.__name__
        self.config = Config()
        self.config_dict = {}
        self.update_config()

        self.algos = {}
        self.rules = {}
        self.update_rules()

        self.vent_machines = {}
<<<<<<< HEAD
        self.vctrl_list()
        self.vctrl_startup()
        self.vctrl_addr = 'http://' + self.config_dict['vctrl_addr']

    def vctrl_list(self):
        """
        Retrieves list of vent machines running on vcontrol
        instance. Gets list of machines as json and evaluates
        into dict to update dict of available vent machines.
        """
        try:
            resp = requests.get(self.vctrl_addr + '/machines/list')
            self.vent_machines = ast.literal_eval(resp.body)
        except:
            print >> sys.stderr, 'Main: Investigator: error on vctrl list'

    def vctrl_startup(self):
=======
        self.config_vent_machines()
        self.vent_startup()
        self.vent_addr = 'http://' + self.config_dict['vent_addr']

    def config_vent_machines(self):
        """
        Checks config items in Investigator config for
        vent endpoints to be added to vcontrol for
        investigator processing.
        """
        for key in self.config_dict:
            if 'vent_machine' in key:
                machine_info = {}
                fields = self.config_dict[key].split(' ')
                for field in fields:
                    param = field.split('=')[0]
                    value = field.split('=')[1]
                    if param == 'memory' or param == 'cpus' or param == 'disk_sz':
                        value = int(value)
                    machine_info[param] = value
                self.vent_machines[machine_info['name']] = machine_info

    def vent_startup(self):
>>>>>>> 2323f110
        """
        For each vent endpoint machine descriped in the Investigator
        config section, registers the machine with vcontrol.
        """
        for machine, config in self.vent_machines.iteritems():
<<<<<<< HEAD
            try:
                resp = requests.get(self.vctrl_addr + '/commands/start/' + machine + '/all')
            except:
                print >> sys.stderr, 'Main: Investigator: error on vctrl create request.'

    def format_vent_create(self, name, provider, body={}, group='poseidon-vctrl', labels='default', memory=4096, cpus=4, disk_sz=20000):
=======
            body = self.format_vent_create(machine, config['provider'], config)
            try:
                resp = requests.post(self.vent_addr + '/machines/create', data=body)
            except:
                print >> sys.stderr, 'Main: Investigator: error on vent create request.'

    def format_vent_create(self, name, provider, body={}, group='poseidon-vent', labels='default', memory=4096, cpus=4, disk_sz=20000):
>>>>>>> 2323f110
        """
        Formats body dict for vcontrol machine create.
        Returns dict for vcontrol create request.

        NOTE: name and provider are required parameters,
        the rest can be covered by defaults.
        """
        body['name'] = name
        body['provider'] = provider
        if 'group' not in body: body['group'] = group
        if 'labels' not in body: body['labels'] = labels
        if 'memory' not in body: body['memory'] = memory
        if 'cpus' not in body: body['cpus'] = cpus
        if 'disk_sz' not in body: body['disk_sz'] = disk_sz
        return body

    def update_config(self):
        """
        Updates configuration based on config file
        (for changing rules).
        """
        self.config_dict = dict(self.config.get_section('Investigator'))

    def update_rules(self):
        """
        Updates rules dict from config,
        removes algorithms that are not
        registered.
        """
        self.update_config()
        for key in self.config_dict:
            if 'policy' in key:
                self.rules[key] = self.config_dict[key].split(' ')

        for policy in self.rules:
            for proposed_algo in self.rules[policy]:
                if proposed_algo not in self.algos:
                    print >> sys.stderr, 'algorithm: %s has not been registered, deleting from policy', proposed_algo
                    del proposed_algo

    def register_algorithm(self, name, algorithm):
        """
        Register investigation algorithm.

        NOTE: for production, replace registering function
        pointers with info about the algorithm (path,
        complexity, etc).
        """
        if name not in self.algos:
            self.algos[name] = algorithm
            return True
        return False

    def delete_algorithm(self, name):
        if name in self.algos:
            self.algos.pop(name)
            return True
        return False

    def count_algorithms(self):
        return len(self.algos)

    def get_algorithms(self):
        return self.algos

    def clear(self):
        self.algos.clear()

    def process_new_machine(self, ip_addr):
        """
        Given the ip of a machine added to the network,
        requests information from the database about the
        ip, then processes accordingly.
        """
        query = {'node_ip': ip_addr}
        query = bson.BSON.encode(query)
        uri = 'http://poseidon-storage-interface/v1/poseidon_records/network_graph/' + query
        try:
            resp = requests.get(uri)
        except:
            # error connecting to storage interface
            # log error
            print >> sys.stderr, 'Main (Investigator): could not connect to storage interface'
            return

        resp = ast.literal_eval(resp.body)
        if resp['count'] <= 0:
            # machine has no info in db or error on query
            pass
        elif resp['count'] == 1:
            # there is a record for machine
            info = resp['body']
        else:
            # bad - should only be one record for each ip
            # log error for investigation
            print >> sys.stderr, 'duplicate record for machine: %s', ip_addr


class Investigator_Response(Investigator):
    """
    Investigator_Response manages and tracks the
    system response to an event (ie new machine
    added to network, etc). Maintains a record of
    jobs scheduled
    """
    def __init__(self):
        super(Investigator_Response, self).__init__()
        self.jobs = {}

    def vent_preparation(self):
        """
        Prepares vent jobs based on algorithms
        available to be used and investigator
        rules.
        """
        for machine in self.vent_machines:
            try:
                url = 'http://' + self.vent_addr + '/commands/deploy/' + machine
                resp = requests.post(url)
            except:
                print >> sys.stderr, 'Main: Investigator: vent_preparation, vent request failed'

    def send_vent_jobs(self):
        """
        Connects to vent and sends prepared
        jobs for analysis, waits for results
        and then continues with appropriate
        response.
        """
        try:
            resp = requests.get('vent_url')
        except:
            print >> sys.stderr, 'Main: Investigator: send_vent_jobs, vent request failed'

    def update_record(self):
        """
        Update database based on processing
        results and update network posture.
        """
        try:
            url = 'http://poseidon-storage-interface/v1/'
            resp = requests.get(url)
        except:
            pass


investigator_interface = Investigator()<|MERGE_RESOLUTION|>--- conflicted
+++ resolved
@@ -22,10 +22,7 @@
 """
 from poseidon.baseClasses.Main_Action_Base import Main_Action_Base
 from poseidon.poseidonMain.Config.Config import Config
-<<<<<<< HEAD
 import logging.config
-=======
->>>>>>> 2323f110
 import logging
 import requests
 import urllib
@@ -48,7 +45,6 @@
         self.update_rules()
 
         self.vent_machines = {}
-<<<<<<< HEAD
         self.vctrl_list()
         self.vctrl_startup()
         self.vctrl_addr = 'http://' + self.config_dict['vctrl_addr']
@@ -66,67 +62,15 @@
             print >> sys.stderr, 'Main: Investigator: error on vctrl list'
 
     def vctrl_startup(self):
-=======
-        self.config_vent_machines()
-        self.vent_startup()
-        self.vent_addr = 'http://' + self.config_dict['vent_addr']
-
-    def config_vent_machines(self):
-        """
-        Checks config items in Investigator config for
-        vent endpoints to be added to vcontrol for
-        investigator processing.
-        """
-        for key in self.config_dict:
-            if 'vent_machine' in key:
-                machine_info = {}
-                fields = self.config_dict[key].split(' ')
-                for field in fields:
-                    param = field.split('=')[0]
-                    value = field.split('=')[1]
-                    if param == 'memory' or param == 'cpus' or param == 'disk_sz':
-                        value = int(value)
-                    machine_info[param] = value
-                self.vent_machines[machine_info['name']] = machine_info
-
-    def vent_startup(self):
->>>>>>> 2323f110
         """
         For each vent endpoint machine descriped in the Investigator
         config section, registers the machine with vcontrol.
         """
         for machine, config in self.vent_machines.iteritems():
-<<<<<<< HEAD
             try:
                 resp = requests.get(self.vctrl_addr + '/commands/start/' + machine + '/all')
             except:
                 print >> sys.stderr, 'Main: Investigator: error on vctrl create request.'
-
-    def format_vent_create(self, name, provider, body={}, group='poseidon-vctrl', labels='default', memory=4096, cpus=4, disk_sz=20000):
-=======
-            body = self.format_vent_create(machine, config['provider'], config)
-            try:
-                resp = requests.post(self.vent_addr + '/machines/create', data=body)
-            except:
-                print >> sys.stderr, 'Main: Investigator: error on vent create request.'
-
-    def format_vent_create(self, name, provider, body={}, group='poseidon-vent', labels='default', memory=4096, cpus=4, disk_sz=20000):
->>>>>>> 2323f110
-        """
-        Formats body dict for vcontrol machine create.
-        Returns dict for vcontrol create request.
-
-        NOTE: name and provider are required parameters,
-        the rest can be covered by defaults.
-        """
-        body['name'] = name
-        body['provider'] = provider
-        if 'group' not in body: body['group'] = group
-        if 'labels' not in body: body['labels'] = labels
-        if 'memory' not in body: body['memory'] = memory
-        if 'cpus' not in body: body['cpus'] = cpus
-        if 'disk_sz' not in body: body['disk_sz'] = disk_sz
-        return body
 
     def update_config(self):
         """

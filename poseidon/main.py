#!/usr/bin/env python
# -*- coding: utf-8 -*-
"""
The main entrypoint for Poseidon, schedules the threads, connects to SDN
controllers and defines the Monitor class.

Created on 3 December 2018
@author: Charlie Lewis
"""
import ast
import difflib
import ipaddress
import json
import logging
import queue
import random
import signal
import sys
import threading
import time
from copy import deepcopy
from functools import partial

import pika
import requests
import schedule
from redis import StrictRedis

from poseidon.constants import NO_DATA
from poseidon.controllers.bcf.bcf import BcfProxy
from poseidon.controllers.faucet.faucet import FaucetProxy
from poseidon.controllers.faucet.parser import Parser
from poseidon.helpers.actions import Actions
from poseidon.helpers.config import Config
<<<<<<< HEAD
from poseidon.helpers.endpoint import Endpoint
from poseidon.helpers.endpoint import EndpointDecoder
from poseidon.helpers.endpoint import HistoryTypes
=======
from poseidon.helpers.endpoint import Endpoint, EndpointDecoder, endpoint_factory
from poseidon.helpers.endpoint import MACHINE_IP_FIELDS, MACHINE_IP_PREFIXES
>>>>>>> 514c62f5
from poseidon.helpers.log import Logger
from poseidon.helpers.metadata import get_ether_vendor
from poseidon.helpers.metadata import get_rdns_lookup
from poseidon.helpers.prometheus import Prometheus
from poseidon.helpers.rabbit import Rabbit

requests.packages.urllib3.disable_warnings()
logging.getLogger('pika').setLevel(logging.WARNING)

CTRL_C = dict()
CTRL_C['STOP'] = False
Logger()
logger = logging.getLogger('main')


def rabbit_callback(ch, method, properties, body, q=None):
    ''' callback, places rabbit data into internal queue'''
    logger.debug('got a message: {0}:{1}:{2}'.format(
        method.routing_key, body, type(body)))
    if q is not None:
        q.put((method.routing_key, body))
    else:
        logger.debug('poseidonMain workQueue is None')


def schedule_job_kickurl(schedule_func):
    global CTRL_C
    schedule_func.s.check_endpoints(messages=schedule_func.faucet_event)
    del schedule_func.faucet_event[:]

    if not CTRL_C['STOP']:
        try:
            # get current state
            req = requests.get(
                'http://poseidon-api:8000/v1/network_full', timeout=10)

            # send results to prometheus
            hosts = req.json()['dataset']
            schedule_func.prom.update_metrics(hosts)
        except requests.exceptions.ConnectionError as e:
            schedule_func.logger.debug(
                'Unable to get current state and send it to Prometheus because: {0}'.format(str(e)))
        except Exception as e:  # pragma: no cover
            schedule_func.logger.error(
                'Unable to get current state and send it to Prometheus because: {0}'.format(str(e)))


def schedule_job_reinvestigation(schedule_func):
    ''' put endpoints into the reinvestigation state if possible '''
    global CTRL_C

    def trigger_reinvestigation(candidates):
        # get random order of things that are known
        for _ in range(schedule_func.controller['max_concurrent_reinvestigations'] - schedule_func.s.investigations):
            if len(candidates) > 0:
                chosen = candidates.pop()
                schedule_func.logger.info('Starting reinvestigation on: {0} {1}'.format(
                    chosen.name, chosen.state))
                chosen.reinvestigate()
                chosen.p_prev_states.append(
                    (chosen.state, int(time.time())))
                status = Actions(chosen, schedule_func.s.sdnc).mirror_endpoint()
                if status:
                    try:
                        schedule_func.s.r.hincrby('vent_plugin_counts', 'ncapture')
                    except Exception as e:  # pragma: no cover
                        schedule_func.logger.error(
                            'Failed to update count of plugins because: {0}'.format(str(e)))
                else:
                    schedule_func.logger.warning(
                        'Unable to mirror the endpoint: {0}'.format(chosen.name))
        return

    if not CTRL_C['STOP']:
        candidates = [
            endpoint for endpoint in schedule_func.s.endpoints.values()
            if endpoint.state in ['queued']]
        if len(candidates) == 0:
            # if no queued endpoints, then known and abnormal are candidates
            candidates = [
                endpoint for endpoint in schedule_func.s.endpoints.values()
                if endpoint.state in ['known', 'abnormal']]
            if len(candidates) > 0:
                random.shuffle(candidates)
        if schedule_func.s.sdnc:
            trigger_reinvestigation(candidates)


def schedule_thread_worker(schedule):
    ''' schedule thread, takes care of running processes in the future '''
    global CTRL_C
    logger.debug('Starting thread_worker')
    while not CTRL_C['STOP']:
        sys.stdout.flush()
        schedule.run_pending()
        time.sleep(1)
    logger.debug('Threading stop:{0}'.format(
        threading.current_thread().getName()))
    sys.exit()


class SDNConnect(object):

    def __init__(self, controller):
        self.controller = controller
        self.r = None
        self.first_time = True
        self.sdnc = None
        trunk_ports = self.controller['trunk_ports']
        if isinstance(trunk_ports, str):
            self.trunk_ports = json.loads(trunk_ports)
        else:
            self.trunk_ports = trunk_ports
        self.logger = logger
        self.get_sdn_context()
        self.endpoints = {}
        self.investigations = 0
        self.clear_filters()
        self.redis_lock = threading.Lock()
        self.connect_redis()
        self.default_endpoints()

    def clear_filters(self):
        ''' clear any exisiting filters. '''
        if isinstance(self.sdnc, FaucetProxy):
            Parser().clear_mirrors(self.controller['CONFIG_FILE'])
        elif isinstance(self.sdnc, BcfProxy):
            self.logger.debug('removing bcf filter rules')
            retval = self.sdnc.remove_filter_rules()
            self.logger.debug('removed filter rules: {0}'.format(retval))

    def default_endpoints(self):
        ''' set endpoints to default state. '''
        self.get_stored_endpoints()
        for endpoint in self.endpoints.values():
            if not endpoint.ignore:
                if endpoint.state != 'inactive':
                    if endpoint.state == 'mirroring':
                        endpoint.p_next_state = 'mirror'
                    elif endpoint.state == 'reinvestigating':
                        endpoint.p_next_state = 'reinvestigate'
                    elif endpoint.state == 'queued':
                        endpoint.p_next_state = 'queue'
                    elif endpoint.state in ['known', 'abnormal']:
                        endpoint.p_next_state = endpoint.state
                    endpoint.endpoint_data['active'] = 0
                    endpoint.inactive()
                    endpoint.p_prev_states.append(
                        (endpoint.state, int(time.time())))
        self.store_endpoints()

    def get_stored_endpoints(self):
        ''' load existing endpoints from Redis. '''
        with self.redis_lock:
            endpoints = {}
            if self.r:
                try:
                    p_endpoints = self.r.get('p_endpoints')
                    if p_endpoints:
                        p_endpoints = ast.literal_eval(p_endpoints.decode('ascii'))
                        for p_endpoint in p_endpoints:
                            endpoint = EndpointDecoder(p_endpoint).get_endpoint()
                            endpoints[endpoint.name] = endpoint
                except Exception as e:  # pragma: no cover
                    self.logger.error(
                        'Unable to get existing endpoints from Redis because {0}'.format(str(e)))
            self.endpoints = endpoints
        return

    def get_stored_metadata(self, hash_id):
        mac_addresses = {}
        ip_addresses = {ip_field: {} for ip_field in MACHINE_IP_FIELDS}

        if self.r:
            macs = []
            try:
                macs = self.r.smembers('mac_addresses')
            except Exception as e:  # pragma: no cover
                self.logger.error(
                    'Unable to get existing mac addresses from Redis because: {0}'.format(str(e)))
            for mac in macs:
                try:
                    mac_info = self.r.hgetall(mac)
                    if b'poseidon_hash' in mac_info and mac_info[b'poseidon_hash'] == hash_id.encode('utf-8'):
                        mac_addresses[mac.decode('ascii')] = {}
                        if b'timestamps' in mac_info:
                            try:
                                timestamps = ast.literal_eval(
                                    mac_info[b'timestamps'].decode('ascii'))
                                for timestamp in timestamps:
                                    ml_info = self.r.hgetall(
                                        mac.decode('ascii')+'_'+str(timestamp))
                                    labels = []
                                    if b'labels' in ml_info:
                                        labels = ast.literal_eval(
                                            ml_info[b'labels'].decode('ascii'))
                                    confidences = []
                                    if b'confidences' in ml_info:
                                        confidences = ast.literal_eval(
                                            ml_info[b'confidences'].decode('ascii'))
                                    behavior = 'None'
                                    tmp = []
                                    if mac_info[b'poseidon_hash'] in ml_info:
                                        tmp = ast.literal_eval(
                                            ml_info[mac_info[b'poseidon_hash']].decode('ascii'))
                                    elif mac_info[b'poseidon_hash'].decode('ascii') in ml_info:
                                        tmp = ast.literal_eval(
                                            ml_info[mac_info[b'poseidon_hash'].decode('ascii')].decode('ascii'))
                                    if 'decisions' in tmp and 'behavior' in tmp['decisions']:
                                        behavior = tmp['decisions']['behavior']
                                    mac_addresses[mac.decode('ascii')][str(timestamp)] = {
                                        'labels': labels, 'confidences': confidences, 'behavior': behavior}
                            except Exception as e:  # pragma: no cover
                                self.logger.error(
                                    'Unable to get existing ML data from Redis because: {0}'.format(str(e)))
                        try:
                            poseidon_info = self.r.hgetall(
                                mac_info[b'poseidon_hash'])
                            if b'endpoint_data' in poseidon_info:
                                endpoint_data = ast.literal_eval(
                                    poseidon_info[b'endpoint_data'].decode('ascii'))
                                for ip_field in MACHINE_IP_FIELDS:
                                    try:
                                        raw_field = endpoint_data.get(
                                            ip_field, None)
                                        machine_ip = ipaddress.ip_address(
                                            raw_field)
                                    except ValueError:
                                        machine_ip = ''
                                    if machine_ip:
                                        try:
                                            ip_info = self.r.hgetall(raw_field)
                                            short_os = ip_info.get(
                                                b'short_os', None)
                                            ip_addresses[ip_field][raw_field] = {
                                            }
                                            if short_os:
                                                ip_addresses[ip_field][raw_field]['os'] = short_os.decode(
                                                    'ascii')
                                        except Exception as e:  # pragma: no cover
                                            self.logger.error(
                                                'Unable to get existing {0} data from Redis because: {1}'.format(ip_field, str(e)))
                        except Exception as e:  # pragma: no cover
                            self.logger.error(
                                'Unable to get existing endpoint data from Redis because: {0}'.format(str(e)))
                except Exception as e:  # pragma: no cover
                    self.logger.error(
                        'Unable to get existing metadata for {0} from Redis because: {1}'.format(mac, str(e)))
        return mac_addresses, ip_addresses['ipv4'], ip_addresses['ipv6']

    def get_sdn_context(self):
        if 'TYPE' in self.controller and self.controller['TYPE'] == 'bcf':
            try:
                self.sdnc = BcfProxy(self.controller)
            except Exception as e:  # pragma: no cover
                self.logger.error(
                    'BcfProxy could not connect to {0} because {1}'.format(
                        self.controller['URI'], e))
        elif 'TYPE' in self.controller and self.controller['TYPE'] == 'faucet':
            try:
                self.sdnc = FaucetProxy(self.controller)
            except Exception as e:  # pragma: no cover
                self.logger.error(
                    'FaucetProxy could not connect to {0} because {1}'.format(
                        self.controller['URI'], e))
        elif 'TYPE' in self.controller and self.controller['TYPE'] == 'None':
            self.sdnc = None
        else:
            if 'CONTROLLER_PASS' in self.controller:
                self.controller['CONTROLLER_PASS'] = '********'
            self.logger.error(
                'Unknown SDN controller config: {0}'.format(
                    self.controller))

    def endpoint_by_name(self, name):
        return self.endpoints.get(name, None)

    def endpoint_by_hash(self, hash_id):
        return self.endpoint_by_name(hash_id)

    def endpoints_by_ip(self, ip):
        endpoints = [
            endpoint for endpoint in self.endpoints.values()
            if ip == endpoint.endpoint_data.get('ipv4', None) or
            ip == endpoint.endpoint_data.get('ipv6', None)]
        return endpoints

    def endpoints_by_mac(self, mac):
        endpoints = [
            endpoint for endpoint in self.endpoints.values()
            if mac == endpoint.endpoint_data['mac']]
        return endpoints

    @staticmethod
    def _connect_rabbit():
        # Rabbit settings
        exchange = 'topic-poseidon-internal'
        exchange_type = 'topic'

        # Starting rabbit connection
        connection = pika.BlockingConnection(
            pika.ConnectionParameters(host='RABBIT_SERVER')
        )

        channel = connection.channel()
        channel.exchange_declare(
            exchange=exchange, exchange_type=exchange_type
        )

        return channel, exchange, connection

    @staticmethod
    def publish_action(action, message):
        try:
            channel, exchange, connection = SDNConnect._connect_rabbit()
            channel.basic_publish(exchange=exchange,
                                  routing_key=action,
                                  body=message)
            connection.close()
        except Exception as e:  # pragma: no cover
            pass
        return

    def show_endpoints(self, arg):
        endpoints = []
        if arg == 'all':
            endpoints = list(self.endpoints.values())
        else:
            show_type, arg = arg.split(' ', 1)
            for endpoint in self.endpoints.values():
                if show_type == 'state':
                    if arg == 'active' and endpoint.state != 'inactive':
                        endpoints.append(endpoint)
                    elif arg == 'ignored' and endpoint.ignore:
                        endpoints.append(endpoint)
                    elif endpoint.state == arg:
                        endpoints.append(endpoint)
                elif show_type in ['os', 'behavior', 'role']:
                    # filter by device type or behavior
                    if 'mac_addresses' in endpoint.metadata and endpoint.endpoint_data['mac'] in endpoint.metadata['mac_addresses']:
                        timestamps = endpoint.metadata['mac_addresses'][endpoint.endpoint_data['mac']]
                        newest = '0'
                        for timestamp in timestamps:
                            if timestamp > newest:
                                newest = timestamp
                        if newest is not '0':
                            if 'labels' in timestamps[newest]:
                                if arg.replace('-', ' ') == timestamps[newest]['labels'][0].lower():
                                    endpoints.append(endpoint)
                            if 'behavior' in timestamps[newest]:
                                if arg == timestamps[newest]['behavior'].lower():
                                    endpoints.append(endpoint)

                    # filter by operating system
                    for ip_field in MACHINE_IP_FIELDS:
                        ip_addresses_field = '_'.join((ip_field, 'addresses'))
                        ip_addresses = endpoint.metadata.get(
                            ip_addresses_field, None)
                        machine_ip = endpoint.endpoint_data.get(ip_field, None)
                        if machine_ip and ip_addresses and machine_ip in ip_addresses:
                            metadata = ip_addresses[machine_ip]
                            os = metadata.get('os', None)
                            if os and os.lower() == arg:
                                endpoints.append(endpoint)
        return endpoints

    def check_endpoints(self, messages=None):
        if not self.sdnc:
            return

        retval = {}
        retval['machines'] = None
        retval['resp'] = 'bad'

        current = None
        parsed = None

        try:
            current = self.sdnc.get_endpoints(messages=messages)
            parsed = self.sdnc.format_endpoints(
                current, self.controller['URI'])
            retval['machines'] = parsed
            retval['resp'] = 'ok'
        except Exception as e:  # pragma: no cover
            self.logger.error(
                'Could not establish connection to {0} because {1}.'.format(
                    self.controller['URI'], e))
            retval['controller'] = 'Could not establish connection to {0}.'.format(
                self.controller['URI'])

        self.find_new_machines(parsed)

        return

    def connect_redis(self, host='redis', port=6379, db=0):
        self.r = None
        try:
            self.r = StrictRedis(host=host, port=port, db=db,
                                 socket_connect_timeout=2)
        except Exception as e:  # pragma: no cover
            self.logger.error(
                'Failed connect to Redis because: {0}'.format(str(e)))
        return

    @staticmethod
    def _diff_machine(machine_a, machine_b):

        def _machine_strlines(machine):
            return str(json.dumps(machine, indent=2)).splitlines()

        machine_a_strlines = _machine_strlines(machine_a)
        machine_b_strlines = _machine_strlines(machine_b)
        return '\n'.join(difflib.unified_diff(
            machine_a_strlines, machine_b_strlines, n=1))

    @staticmethod
    def _parse_machine_ip(machine):
        machine_ip_data = {}
        for ip_field, fields in MACHINE_IP_FIELDS.items():
            try:
                raw_field = machine.get(ip_field, None)
                machine_ip = ipaddress.ip_address(raw_field)
                machine_subnet = ipaddress.ip_network(machine_ip).supernet(
                    new_prefix=MACHINE_IP_PREFIXES[ip_field])
            except ValueError:
                machine_ip = None
                machine_subnet = None
            machine_ip_data[ip_field] = ''
            if machine_ip:
                machine_ip_data.update({
                    ip_field: str(machine_ip),
                    '_'.join((ip_field, 'rdns')): get_rdns_lookup(str(machine_ip)),
                    '_'.join((ip_field, 'subnet')): str(machine_subnet)})
            for field in fields:
                if field not in machine_ip_data:
                    machine_ip_data[field] = NO_DATA
        return machine_ip_data

    @staticmethod
    def merge_machine_ip(old_machine, new_machine):
        for ip_field, fields in MACHINE_IP_FIELDS.items():
            ip = new_machine.get(ip_field, None)
            old_ip = old_machine.get(ip_field, None)
            if not ip and old_ip:
                new_machine[ip_field] = old_ip
                for field in fields:
                    if field in old_machine:
                        new_machine[field] = old_machine[field]

    def find_new_machines(self, machines):
        '''parse switch structure to find new machines added to network
        since last call'''
        change_acls = False

        for machine in machines:
            machine['ether_vendor'] = get_ether_vendor(
                machine['mac'], '/poseidon/poseidon/metadata/nmap-mac-prefixes.txt')
            machine.update(self._parse_machine_ip(machine))
            if not 'controller_type' in machine:
                machine.update({
                    'controller_type': 'none',
                    'controller': ''})
            trunk = False
            for sw in self.trunk_ports:
                if sw == machine['segment'] and self.trunk_ports[sw].split(',')[1] == str(machine['port']) and self.trunk_ports[sw].split(',')[0] == machine['mac']:
                    trunk = True

            h = Endpoint.make_hash(machine, trunk=trunk)
            ep = self.endpoints.get(h, None)
            if ep is None:
                change_acls = True
                m = endpoint_factory(h)
                m.p_prev_states.append((m.state, int(time.time())))
                m.endpoint_data = deepcopy(machine)
                self.endpoints[m.name] = m
                self.logger.info(
                    'Detected new endpoint: {0}:{1}'.format(m.name, machine))
            else:
                self.merge_machine_ip(ep.endpoint_data, machine)

            if ep and ep.endpoint_data != machine and not ep.ignore:
                diff_txt = self._diff_machine(ep.endpoint_data, machine)
                self.logger.info(
                    'Endpoint changed: {0}:{1}'.format(h, diff_txt))
                change_acls = True
                ep.endpoint_data = deepcopy(machine)
                if ep.state == 'inactive' and machine['active'] == 1:
                    if ep.p_next_state in ['known', 'abnormal']:
                        ep.trigger(ep.p_next_state)
                    else:
                        ep.unknown()
                    ep.p_prev_states.append((ep.state, int(time.time())))
                elif ep.state != 'inactive' and machine['active'] == 0:
                    if ep.state in ['mirroring', 'reinvestigating']:
                        status = Actions(
                            ep, self.sdnc).unmirror_endpoint()
                        if not status:
                            self.logger.warning(
                                'Unable to unmirror the endpoint: {0}'.format(ep.name))
                        if ep.state == 'mirroring':
                            ep.p_next_state = 'mirror'
                        elif ep.state == 'reinvestigating':
                            ep.p_next_state = 'reinvestigate'
                    if ep.state in ['known', 'abnormal']:
                        ep.p_next_state = ep.state
                    ep.inactive()
                    ep.p_prev_states.append((ep.state, int(time.time())))

        if change_acls and self.controller['AUTOMATED_ACLS']:
            status = Actions(None, self.sdnc).update_acls(
                rules_file=self.controller['RULES_FILE'],
                endpoints=self.endpoints.values())
            if isinstance(status, list):
                self.logger.info(
                    'Automated ACLs did the following: {0}'.format(status[1]))
                for item in status[1]:
                    machine = {'mac': item[1],
                               'segment': item[2], 'port': item[3]}
                    h = Endpoint.make_hash(machine)
                    ep = self.endpoints.get(h, None)
                    if ep:
                        ep.acl_data.append(
                            (item[0], item[4], item[5]), int(time.time()))
        self.store_endpoints()
        self.get_stored_endpoints()

    def store_endpoints(self):
<<<<<<< HEAD
        # store latest version of endpoints in redis
        if self.r:
            try:
                serialized_endpoints = []
                for endpoint in self.endpoints:
                    # set metadata
                    mac_addresses, ipv4_addresses, ipv6_addresses = self.get_stored_metadata(
                        str(endpoint.name))

                    #list of fields to make history entries for, along with entry type for that field
                    fields = [
                        {'field_name': 'behavior', 'entry_type':HistoryTypes.PROPERTY_CHANGE},
                        {'field_name': 'ipv4_OS', 'entry_type':HistoryTypes.PROPERTY_CHANGE},
                        {'field_name': 'ipv6_OS', 'entry_type':HistoryTypes.PROPERTY_CHANGE},
                    ]
                    #make history entries for any changed prop
                    for field in fields:
                        if field.field_name in mac_addresses and endpoint.endpoint_data.mac_addresses[field_name] != mac_addresses[field_name]:
                            endpoint.update_property_history(field.entry_type, field.field_name, endpoint.endpoint_data.mac_addresses[field_name],
                                mac_addresses[field_name])

                    endpoint.metadata = {'mac_addresses': mac_addresses,
                                         'ipv4_addresses': ipv4_addresses,
                                         'ipv6_addresses': ipv6_addresses}
                    redis_endpoint_data = {}
                    redis_endpoint_data['name'] = str(endpoint.name)
                    redis_endpoint_data['state'] = str(endpoint.state)
                    redis_endpoint_data['ignore'] = str(endpoint.ignore)
                    redis_endpoint_data['endpoint_data'] = str(
                        endpoint.endpoint_data)
                    redis_endpoint_data['next_state'] = str(
                        endpoint.p_next_state)
                    redis_endpoint_data['prev_states'] = str(
                        endpoint.p_prev_states)
                    redis_endpoint_data['metadata'] = str(endpoint.metadata)
                    redis_endpoint_data['history'] = str(endpoint.history)
                    self.r.hmset(endpoint.name, redis_endpoint_data)
                    mac = endpoint.endpoint_data['mac']
                    self.r.hmset(mac, {'poseidon_hash': str(endpoint.name)})
                    if not self.r.sismember('mac_addresses', mac):
                        self.r.sadd('mac_addresses', mac)
                    if 'ipv4' in endpoint.endpoint_data and endpoint.endpoint_data['ipv4'] != 'None' and endpoint.endpoint_data['ipv4']:
                        self.r.hmset(endpoint.endpoint_data['ipv4'],
                                     {'poseidon_hash': str(endpoint.name)})
                        if not self.r.sismember('ip_addresses',
                                                endpoint.endpoint_data['ipv4']):
                            self.r.sadd('ip_addresses',
                                        endpoint.endpoint_data['ipv4'])
                    if 'ipv6' in endpoint.endpoint_data and endpoint.endpoint_data['ipv6'] != 'None' and endpoint.endpoint_data['ipv6']:
                        self.r.hmset(endpoint.endpoint_data['ipv6'],
                                     {'poseidon_hash': str(endpoint.name)})
                        if not self.r.sismember('ip_addresses',
                                                endpoint.endpoint_data['ipv6']):
                            self.r.sadd('ip_addresses',
                                        endpoint.endpoint_data['ipv6'])
                    serialized_endpoints.append(endpoint.encode())
                self.r.set('p_endpoints', str(serialized_endpoints))
            except Exception as e:  # pragma: no cover
                self.logger.error(
                    'Unable to store endpoints in Redis because {0}'.format(str(e)))
        return
=======
        ''' store current endpoints in Redis. '''
        with self.redis_lock:
            if self.r:
                try:
                    serialized_endpoints = []
                    for endpoint in self.endpoints.values():
                        # set metadata
                        mac_addresses, ipv4_addresses, ipv6_addresses = self.get_stored_metadata(
                            str(endpoint.name))
                        endpoint.metadata = {
                            'mac_addresses': mac_addresses,
                            'ipv4_addresses': ipv4_addresses,
                            'ipv6_addresses': ipv6_addresses}
                        redis_endpoint_data = {
                            'name': str(endpoint.name),
                            'state': str(endpoint.state),
                            'ignore': str(endpoint.ignore),
                            'endpoint_data': str(endpoint.endpoint_data),
                            'next_state': str(endpoint.p_next_state),
                            'prev_states': str(endpoint.p_prev_states),
                            'acl_data': str(endpoint.acl_data),
                            'metadata': str(endpoint.metadata),
                        }
                        self.r.hmset(endpoint.name, redis_endpoint_data)
                        mac = endpoint.endpoint_data['mac']
                        self.r.hmset(mac, {'poseidon_hash': str(endpoint.name)})
                        if not self.r.sismember('mac_addresses', mac):
                            self.r.sadd('mac_addresses', mac)
                        for ip_field in MACHINE_IP_FIELDS:
                            try:
                                machine_ip = ipaddress.ip_address(
                                    endpoint.endpoint_data.get(ip_field, None))
                            except ValueError:
                                machine_ip = None
                            if machine_ip:
                                self.r.hmset(
                                    str(machine_ip), {'poseidon_hash': str(endpoint.name)})
                                if not self.r.sismember('ip_addresses', str(machine_ip)):
                                    self.r.sadd('ip_addresses', str(machine_ip))
                        serialized_endpoints.append(endpoint.encode())
                    self.r.set('p_endpoints', str(serialized_endpoints))
                except Exception as e:  # pragma: no cover
                    self.logger.error(
                        'Unable to store endpoints in Redis because {0}'.format(str(e)))
>>>>>>> 514c62f5


class Monitor(object):

    def __init__(self, skip_rabbit):
        self.faucet_event = []
        self.m_queue = queue.Queue()
        self.skip_rabbit = skip_rabbit
        self.logger = logger
        self.rabbit_channel_connection_local = None
        self.rabbit_channel_connection_local_fa = None

        # get config options
        self.controller = Config().get_config()

        # timer class to call things periodically in own thread
        self.schedule = schedule

        # setup prometheus
        self.prom = Prometheus()
        try:
            self.prom.initialize_metrics()
        except Exception as e:  # pragma: no cover
            self.logger.debug(
                'Prometheus metrics are already initialized: {0}'.format(str(e)))
        Prometheus.start()

        # initialize sdnconnect
        self.s = SDNConnect(self.controller)

        # schedule periodic scan of endpoints thread
        self.schedule.every(self.controller['scan_frequency']).seconds.do(
            partial(schedule_job_kickurl, schedule_func=self))

        # schedule periodic reinvestigations thread
        self.schedule.every(self.controller['reinvestigation_frequency']).seconds.do(
            partial(schedule_job_reinvestigation, schedule_func=self))

        # schedule all threads
        self.schedule_thread = threading.Thread(
            target=partial(
                schedule_thread_worker,
                schedule=self.schedule),
            name='st_worker')

    def format_rabbit_message(self, item):
        '''
        read a message off the rabbit_q
        the message should be item = (routing_key,msg)
        '''
        ret_val = {}

        routing_key, my_obj = item
        self.logger.debug('rabbit_message:{0}'.format(my_obj))
        my_obj = json.loads(my_obj)
        self.logger.debug('routing_key:{0}'.format(routing_key))
        remove_list = []

        if routing_key == 'poseidon.algos.decider':
            self.logger.debug('decider value:{0}'.format(my_obj))
            for name, message in my_obj.items():
                endpoint = self.s.endpoints.get(name, None)
                if endpoint and message.get('plugin', None) == 'ncapture':
                    endpoint.trigger('unknown')
                    endpoint.p_next_state = None
                    endpoint.p_prev_states.append(
                        (endpoint.state, int(time.time())))
                    if message.get('valid', False):
                        ret_val.update(my_obj)
                    else:
                        ret_val = {}
                        break
        elif routing_key == 'poseidon.action.ignore':
            for name in my_obj:
                endpoint = self.s.endpoints.get(name, None)
                if endpoint:
                    endpoint.ignore = True
        elif routing_key == 'poseidon.action.clear.ignored':
            for name in my_obj:
                endpoint = self.s.endpoints.get(name, None)
                if endpoint:
                    endpoint.ignore = False
        elif routing_key == 'poseidon.action.change':
            for name, state in my_obj:
                endpoint = self.s.endpoints.get(name, None)
                if endpoint:
                    try:
                        if state != 'mirror' and state != 'reinvestigate' and (endpoint.state == 'mirroring' or endpoint.state == 'reinvestigating'):
                            status = Actions(
                                endpoint, self.s.sdnc).unmirror_endpoint()
                            if not status:
                                self.logger.warning(
                                    'Unable to unmirror the endpoint: {0}'.format(endpoint.name))
                        endpoint.trigger(state)
                        endpoint.p_next_state = None
                        endpoint.p_prev_states.append(
                            (endpoint.state, int(time.time())))
                        if endpoint.state == 'mirroring' or endpoint.state == 'reinvestigating':
                            status = Actions(
                                endpoint, self.s.sdnc).mirror_endpoint()
                            if status:
                                try:
                                    self.s.r.hincrby(
                                        'vent_plugin_counts', 'ncapture')
                                except Exception as e:  # pragma: no cover
                                    self.logger.error(
                                        'Failed to update count of plugins because: {0}'.format(str(e)))
                            else:
                                self.logger.warning(
                                    'Unable to mirror the endpoint: {0}'.format(endpoint.name))
                    except Exception as e:  # pragma: no cover
                        self.logger.error(
                            'Unable to change endpoint {0} because: {1}'.format(endpoint.name, str(e)))
        elif routing_key == 'poseidon.action.update_acls':
            for ip in my_obj:
                rules = my_obj[ip]
                endpoints = self.s.endpoints_by_ip(ip)
                if endpoints:
                    endpoint = endpoints[0]
                    try:
                        status = Actions(
                            endpoint, self.s.sdnc).update_acls(rules_file=self.controller['RULES_FILE'], endpoints=endpoints, force_apply_rules=rules)
                        if not status:
                            self.logger.warning(
                                'Unable to apply rules: {0} to endpoint: {1}'.format(rules, endpoint.name))
                    except Exception as e:
                        self.logger.error(
                                'Unable to apply rules: {0} to endpoint: {1} because {2}'.format(rules, endpoint.name, str(e)))
        elif routing_key == 'poseidon.action.remove':
            remove_list = [name for name in my_obj]
        elif routing_key == 'poseidon.action.remove.ignored':
            remove_list = [
                endpoint.name for endpoint in self.s.endpoints.values() if endpoint.ignore]
        elif routing_key == 'poseidon.action.remove.inactives':
            remove_list = [endpoint.name for endpoint in self.s.endpoints.values(
            ) if endpoint.state == 'inactive']
        elif routing_key == self.controller['FA_RABBIT_ROUTING_KEY']:
            self.logger.debug('FAUCET Event:{0}'.format(my_obj))
            ret_val.update(my_obj)
        for endpoint_name in remove_list:
            if endpoint_name in self.s.endpoints:
                del self.s.endpoints[endpoint_name]
        return ret_val

    def process(self):
        global CTRL_C
        signal.signal(signal.SIGINT, partial(self.signal_handler))
        while not CTRL_C['STOP']:
            time.sleep(1)

            found_work, item = self.get_q_item()
            ml_returns = {}

            if found_work and item[0] == self.controller['FA_RABBIT_ROUTING_KEY']:
                self.faucet_event.append(self.format_rabbit_message(item))
                self.logger.debug(
                    'Faucet event: {0}'.format(self.faucet_event))
            elif found_work:
                msg = self.format_rabbit_message(item)
                if 'data' in msg:
                    ml_returns = msg['data']
                if ml_returns:
                    self.logger.info(
                        'ML results: {0}'.format(ml_returns))
                extras = deepcopy(ml_returns)
                # process results from ml output and update impacted endpoints
                for ep in self.s.endpoints.values():
                    if ep.name in ml_returns:
                        del extras[ep.name]
                    if ep.name in ml_returns and 'valid' in ml_returns[ep.name] and not ep.ignore:
                        if ep.state in ['mirroring', 'reinvestigating']:
                            status = Actions(
                                ep, self.s.sdnc).unmirror_endpoint()
                            if not status:
                                self.logger.warning(
                                    'Unable to unmirror the endpoint: {0}'.format(ep.name))
                        if ml_returns[ep.name]['valid']:
                            ml_decision = None
                            if 'decisions' in ml_returns[ep.name] and 'behavior' in ml_returns[ep.name]['decisions']:
                                ml_decision = ml_returns[ep.name]['decisions']['behavior']
                            if ml_decision == 'normal':
                                ep.known()
                            else:
                                ep.abnormal()
                        else:
                            ep.unknown()
                        ep.p_prev_states.append(
                            (ep.state, int(time.time())))
                extra_machines = []
                self.logger.debug('extra devices: {0}'.format(extras))
                for device in extras:
                    if device['valid']:
                        extra_machine = {
                            'mac': device['source_mac'],
                            'segment': NO_DATA,
                            'port': NO_DATA,
                            'tenant': NO_DATA,
                            'active': 0,
                            'name': None}
                        try:
                            source_ip = ipaddress.ip_address(
                                device['source_ip'])
                        except ValueError:
                            source_ip = None
                        if source_ip:
                            extra_machine['ipv%u' %
                                          source_ip.version] = str(source_ip)
                        extra_machines.append(extra_machine)
                self.s.find_new_machines(extra_machines)

            queued_endpoints = [
                endpoint for endpoint in self.s.endpoints.values()
                if not endpoint.ignore and endpoint.state == 'queued' and endpoint.p_next_state != 'inactive']
            self.s.investigations = len([
                endpoint for endpoint in self.s.endpoints.values()
                if endpoint.state in ['mirroring', 'reinvestigating']])
            # mirror things in the order they got added to the queue
            queued_endpoints = sorted(
                queued_endpoints, key=lambda x: x.p_prev_states[-1][1])

            investigation_budget = max(
                self.controller['max_concurrent_reinvestigations'] -
                self.s.investigations,
                0)
            self.logger.debug('investigations {0}, budget {1}, queued {2}'.format(
                str(self.s.investigations), str(investigation_budget), str(len(queued_endpoints))))

            for endpoint in queued_endpoints[:investigation_budget]:
                endpoint.trigger(endpoint.p_next_state)
                endpoint.p_next_state = None
                endpoint.p_prev_states.append(
                    (endpoint.state, int(time.time())))
                status = Actions(
                    endpoint, self.s.sdnc).mirror_endpoint()
                if status:
                    try:
                        if self.s.r:
                            self.s.r.hincrby('vent_plugin_counts', 'ncapture')
                    except Exception as e:  # pragma: no cover
                        self.logger.error(
                            'Failed to update count of plugins because: {0}'.format(str(e)))
                else:
                    self.logger.warning(
                        'Unable to mirror the endpoint: {0}'.format(endpoint.name))

            for endpoint in self.s.endpoints.values():
                if not endpoint.ignore:
                    if self.s.sdnc:
                        if endpoint.state == 'unknown':
                            endpoint.p_next_state = 'mirror'
                            endpoint.queue()
                            endpoint.p_prev_states.append(
                                (endpoint.state, int(time.time())))
                        elif endpoint.state in ['mirroring', 'reinvestigating']:
                            cur_time = int(time.time())
                            # timeout after 2 times the reinvestigation frequency
                            # in case something didn't report back, put back in an
                            # unknown state
                            if cur_time - endpoint.p_prev_states[-1][1] > 2*self.controller['reinvestigation_frequency']:
                                self.logger.debug(
                                    'timing out: {0} and setting to unknown'.format(endpoint.name))
                                status = Actions(
                                    endpoint, self.s.sdnc).unmirror_endpoint()
                                if not status:
                                    self.logger.warning(
                                        'Unable to unmirror the endpoint: {0}'.format(endpoint.name))
                                endpoint.unknown()
                                endpoint.p_prev_states.append(
                                    (endpoint.state, int(time.time())))
                    else:
                        if endpoint.state != 'known':
                            endpoint.known()
        self.s.store_endpoints()
        return

    def get_q_item(self):
        '''
        attempt to get a work item from the queue
        m_queue -> (routing_key, body)
        a read from get_q_item should be of the form
        (boolean,(routing_key, body))
        '''
        found_work = False
        item = None
        global CTRL_C

        if not CTRL_C['STOP']:
            try:
                item = self.m_queue.get(False)
                found_work = True
                self.m_queue.task_done()
            except queue.Empty:  # pragma: no cover
                pass

        return (found_work, item)

    def shutdown(self):
        ''' gracefully shut down. '''
        self.s.clear_filters()
        for job in self.schedule.jobs:
            self.logger.debug('shutdown :{0}'.format(job))
            self.schedule.cancel_job(job)
        if self.rabbit_channel_connection_local:
            self.rabbit_channel_connection_local.close()
        if self.rabbit_channel_connection_local_fa:
            self.rabbit_channel_connection_local_fa.close()
        self.logger.debug('SHUTTING DOWN')
        self.logger.debug('EXITING')
        sys.exit()

    def signal_handler(self, signal, frame):
        ''' hopefully eat a CTRL_C and signal system shutdown '''
        global CTRL_C
        CTRL_C['STOP'] = True
        self.logger.debug('CTRL-C: {0}'.format(CTRL_C))
        try:
            self.shutdown()
        except Exception as e:  # pragma: no cover
            self.logger.debug(
                'Failed to handle signal properly because: {0}'.format(str(e)))


def main(skip_rabbit=False):  # pragma: no cover
    # setup rabbit and monitoring of the network
    pmain = Monitor(skip_rabbit=skip_rabbit)
    if not skip_rabbit:
        rabbit = Rabbit()
        host = pmain.controller['rabbit_server']
        port = int(pmain.controller['rabbit_port'])
        exchange = 'topic-poseidon-internal'
        queue_name = 'poseidon_main'
        binding_key = ['poseidon.algos.#', 'poseidon.action.#']
        retval = rabbit.make_rabbit_connection(
            host, port, exchange, queue_name, binding_key)
        pmain.rabbit_channel_local = retval[0]
        pmain.rabbit_channel_connection_local = retval[1]
        pmain.rabbit_thread = rabbit.start_channel(
            pmain.rabbit_channel_local,
            rabbit_callback,
            queue_name,
            pmain.m_queue)

    if pmain.controller['FA_RABBIT_ENABLED']:
        rabbit = Rabbit()
        host = pmain.controller['FA_RABBIT_HOST']
        port = pmain.controller['FA_RABBIT_PORT']
        exchange = pmain.controller['FA_RABBIT_EXCHANGE']
        queue_name = 'poseidon_main'
        binding_key = [pmain.controller['FA_RABBIT_ROUTING_KEY']+'.#']
        retval = rabbit.make_rabbit_connection(
            host, port, exchange, queue_name, binding_key)
        pmain.rabbit_channel_local = retval[0]
        pmain.rabbit_channel_connection_local_fa = retval[1]
        pmain.rabbit_thread = rabbit.start_channel(
            pmain.rabbit_channel_local,
            rabbit_callback,
            queue_name,
            pmain.m_queue)

    pmain.schedule_thread.start()

    # loop here until told not to
    try:
        pmain.process()
    except Exception as e:
        logger.error('process() exception: {0}'.format(str(e)))

    pmain.shutdown()


if __name__ == '__main__':  # pragma: no cover
    main(skip_rabbit=False)<|MERGE_RESOLUTION|>--- conflicted
+++ resolved
@@ -32,14 +32,9 @@
 from poseidon.controllers.faucet.parser import Parser
 from poseidon.helpers.actions import Actions
 from poseidon.helpers.config import Config
-<<<<<<< HEAD
-from poseidon.helpers.endpoint import Endpoint
-from poseidon.helpers.endpoint import EndpointDecoder
-from poseidon.helpers.endpoint import HistoryTypes
-=======
 from poseidon.helpers.endpoint import Endpoint, EndpointDecoder, endpoint_factory
 from poseidon.helpers.endpoint import MACHINE_IP_FIELDS, MACHINE_IP_PREFIXES
->>>>>>> 514c62f5
+from poseidon.helpers.endpoint import HistoryTypes
 from poseidon.helpers.log import Logger
 from poseidon.helpers.metadata import get_ether_vendor
 from poseidon.helpers.metadata import get_rdns_lookup
@@ -567,69 +562,7 @@
         self.get_stored_endpoints()
 
     def store_endpoints(self):
-<<<<<<< HEAD
-        # store latest version of endpoints in redis
-        if self.r:
-            try:
-                serialized_endpoints = []
-                for endpoint in self.endpoints:
-                    # set metadata
-                    mac_addresses, ipv4_addresses, ipv6_addresses = self.get_stored_metadata(
-                        str(endpoint.name))
-
-                    #list of fields to make history entries for, along with entry type for that field
-                    fields = [
-                        {'field_name': 'behavior', 'entry_type':HistoryTypes.PROPERTY_CHANGE},
-                        {'field_name': 'ipv4_OS', 'entry_type':HistoryTypes.PROPERTY_CHANGE},
-                        {'field_name': 'ipv6_OS', 'entry_type':HistoryTypes.PROPERTY_CHANGE},
-                    ]
-                    #make history entries for any changed prop
-                    for field in fields:
-                        if field.field_name in mac_addresses and endpoint.endpoint_data.mac_addresses[field_name] != mac_addresses[field_name]:
-                            endpoint.update_property_history(field.entry_type, field.field_name, endpoint.endpoint_data.mac_addresses[field_name],
-                                mac_addresses[field_name])
-
-                    endpoint.metadata = {'mac_addresses': mac_addresses,
-                                         'ipv4_addresses': ipv4_addresses,
-                                         'ipv6_addresses': ipv6_addresses}
-                    redis_endpoint_data = {}
-                    redis_endpoint_data['name'] = str(endpoint.name)
-                    redis_endpoint_data['state'] = str(endpoint.state)
-                    redis_endpoint_data['ignore'] = str(endpoint.ignore)
-                    redis_endpoint_data['endpoint_data'] = str(
-                        endpoint.endpoint_data)
-                    redis_endpoint_data['next_state'] = str(
-                        endpoint.p_next_state)
-                    redis_endpoint_data['prev_states'] = str(
-                        endpoint.p_prev_states)
-                    redis_endpoint_data['metadata'] = str(endpoint.metadata)
-                    redis_endpoint_data['history'] = str(endpoint.history)
-                    self.r.hmset(endpoint.name, redis_endpoint_data)
-                    mac = endpoint.endpoint_data['mac']
-                    self.r.hmset(mac, {'poseidon_hash': str(endpoint.name)})
-                    if not self.r.sismember('mac_addresses', mac):
-                        self.r.sadd('mac_addresses', mac)
-                    if 'ipv4' in endpoint.endpoint_data and endpoint.endpoint_data['ipv4'] != 'None' and endpoint.endpoint_data['ipv4']:
-                        self.r.hmset(endpoint.endpoint_data['ipv4'],
-                                     {'poseidon_hash': str(endpoint.name)})
-                        if not self.r.sismember('ip_addresses',
-                                                endpoint.endpoint_data['ipv4']):
-                            self.r.sadd('ip_addresses',
-                                        endpoint.endpoint_data['ipv4'])
-                    if 'ipv6' in endpoint.endpoint_data and endpoint.endpoint_data['ipv6'] != 'None' and endpoint.endpoint_data['ipv6']:
-                        self.r.hmset(endpoint.endpoint_data['ipv6'],
-                                     {'poseidon_hash': str(endpoint.name)})
-                        if not self.r.sismember('ip_addresses',
-                                                endpoint.endpoint_data['ipv6']):
-                            self.r.sadd('ip_addresses',
-                                        endpoint.endpoint_data['ipv6'])
-                    serialized_endpoints.append(endpoint.encode())
-                self.r.set('p_endpoints', str(serialized_endpoints))
-            except Exception as e:  # pragma: no cover
-                self.logger.error(
-                    'Unable to store endpoints in Redis because {0}'.format(str(e)))
-        return
-=======
+
         ''' store current endpoints in Redis. '''
         with self.redis_lock:
             if self.r:
@@ -674,8 +607,6 @@
                 except Exception as e:  # pragma: no cover
                     self.logger.error(
                         'Unable to store endpoints in Redis because {0}'.format(str(e)))
->>>>>>> 514c62f5
-
 
 class Monitor(object):
 

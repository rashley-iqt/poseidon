--- conflicted
+++ resolved
@@ -251,16 +251,10 @@
         hist = ''
         if len(endpoint.history) > 0:
             for entry in endpoint.history:
-<<<<<<< HEAD
-                hist += "{0} - {1} : {2} \r\n".format(entry['type'], time.strftime('%Y-%m-%d %H:%M:%S', time.localtime(entry['timestamp'])), entry['message'])
-        else:
-            hist = "No history recorded yet."
-=======
                 hist += '{0} - {1} : {2} \r\n'.format(entry['type'], time.strftime(
                     '%Y-%m-%d %H:%M:%S', time.localtime(entry['timestamp'])), entry['message'])
         else:
             hist = 'No history recorded yet.'
->>>>>>> 514c62f5
         return hist
 
 

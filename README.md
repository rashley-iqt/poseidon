#  We are coding again. After a brief pause we are ready to extend Poseidon. Look for additional refinements to the machine learning, a simpler architecture, and better results. 

# Status
Currently the code is going through a simplification stage.  Many classes are being axed to get things to run in a single docker container.  The code at this point is not functional.

# Poseidon
![Poseidon Logo](/docs/fork.png) <a href="https://www.blackducksoftware.com/open-source-rookies-2016" ><img src="/docs/Rookies16Badge_1.png" width="100" alt="POSEIDON is now BlackDuck 2016 OpenSource Rookie of the year"></a>

[![License](https://img.shields.io/badge/License-Apache%202.0-blue.svg)](https://opensource.org/licenses/Apache-2.0)
[![CircleCI](https://circleci.com/gh/CyberReboot/poseidon.svg?style=shield)](https://circleci.com/gh/CyberReboot/poseidon)
[![codecov](https://codecov.io/gh/CyberReboot/poseidon/branch/master/graph/badge.svg?token=ORXmFYC3MM)](https://codecov.io/gh/CyberReboot/poseidon)
[![Codacy Badge](https://api.codacy.com/project/badge/Grade/3ea08f0c632148538f6f947677f42aa2)](https://www.codacy.com/app/d-grossman/poseidon?utm_source=github.com&amp;utm_medium=referral&amp;utm_content=CyberReboot/poseidon&amp;utm_campaign=Badge_Grade)

Situational awareness underpins informed decisions. Understanding what comprises a network, and what network elements are doing is essential.  Without situational awareness and context, defending a network remains a difficult proposition.

Can SDN and machine learning answer:
- What devices comprise my network?
- What are devices doing?

# Install Instructions
```
<<<<<<< HEAD
sudo mkdir -p /data/db
=======
>>>>>>> ace0e8ae
git clone https://github.com/CyberReboot/poseidon.git
cd poseidon
*editor* config/poseidon.config
docker build -f ./Dockerfile -t poseidon .
docker run poseidon
```

# Configuration

## config/poseidon.config
### Monitor
- Under the `[Monitor]` section, update the following:
- `rabbit-server` to the external ip of the vent rabbit server
- `rabbit-port` to the port that the vent rabbit server is running

### NorthBoundControllerAbstraction:Update_Switch_State
- Under `[NorthBoundControllerAbstraction:Update_Switch_State]` section, update the following:
- `controller_uri` to the url for your controller
- `controller_user` username for logging into your controller
- `controller_pass` password for logging into your controller

### the following will be removed/moving around..
- `collection` to the name of the collection storing the network graph documents (default is `netgraph_beta`)
- `collector_nic` to the nic on the machine running vent that is configured with the controller to capture traffic
- `collector_interval` to the collection interval in seconds (default is `30` for a capture length of 30 seconds)
- `collector_filter` to limit what gets captured off the controller (default is empty string for no filters, see the collector documentation for details)
- `vent_ip` to the ip of the box running the vent collector
- `vent_port` to the external port of the nfilter vent container 
- `storage_interface_ip` to the external ip of the poseidon-storage-interface container (NOTE: this should be the same as the `database` field of `PoseidonStorage`, unlesss the storage-interface container is being run on a different machine)
- `storage_interface_port` to the external port of the poseidon-storage-interface container only if changed from the default of `28000`

# Required Dependencies
- Docker

# Documentation
- [Docs](https://github.com/CyberReboot/poseidon/tree/master/docs)

# Tests
Tests are currently written in py.test for Python.  The tests are automatically run when building the containers.

# Contributing to Poseidon
Want to contribute?  Awesome!  Issue a pull request or see more details [here](https://github.com/CyberReboot/poseidon/blob/master/CONTRIBUTING.md).<|MERGE_RESOLUTION|>--- conflicted
+++ resolved
@@ -19,10 +19,6 @@
 
 # Install Instructions
 ```
-<<<<<<< HEAD
-sudo mkdir -p /data/db
-=======
->>>>>>> ace0e8ae
 git clone https://github.com/CyberReboot/poseidon.git
 cd poseidon
 *editor* config/poseidon.config

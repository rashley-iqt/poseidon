FROM alpine:3.3
MAINTAINER Charlie Lewis <clewis@iqt.org>

RUN apk add --update \
    git \
    make \
    python \
    python-dev \
    py-pip \
    py-sphinx \
    tcpdump \
    && rm -rf /var/cache/apk/*

ADD . /poseidonRest
WORKDIR /poseidonRest
RUN pip install -r poseidonRest/requirements.txt && rm -rf /root/.cache/pip/*

# install dependencies of plugins for tests
RUN for file in $(find plugins/* -name "requirements.txt"); \
    do \
        pip install -r $file; \
    done

# build documentation
<<<<<<< HEAD
RUN sphinx-apidoc -o docs poseidonRest -F && cd docs && make html && make man
=======
RUN ln -s /poseidon/plugins /poseidon/poseidon/plugins
RUN sphinx-apidoc -o docs poseidon -F --follow-links && cd docs && make html && make man
>>>>>>> 655ca4ff

ENV PYTHONUNBUFFERED 0
EXPOSE 8000

ENTRYPOINT ["gunicorn", "-b", "0.0.0.0:8000"]
CMD ["poseidonRest.poseidonRest:api"]

# run linter
#RUN pylint --disable=all --enable=classes --disable=W poseidonRest

# run tests
RUN py.test -v --cov=poseidonRest --cov=plugins --cov-report term-missing<|MERGE_RESOLUTION|>--- conflicted
+++ resolved
@@ -22,12 +22,8 @@
     done
 
 # build documentation
-<<<<<<< HEAD
+RUN ln -s /poseidon/plugins /poseidon/poseidon/plugins
 RUN sphinx-apidoc -o docs poseidonRest -F && cd docs && make html && make man
-=======
-RUN ln -s /poseidon/plugins /poseidon/poseidon/plugins
-RUN sphinx-apidoc -o docs poseidon -F --follow-links && cd docs && make html && make man
->>>>>>> 655ca4ff
 
 ENV PYTHONUNBUFFERED 0
 EXPOSE 8000

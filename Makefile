--- conflicted
+++ resolved
@@ -84,11 +84,7 @@
 	cd api && docker build -t poseidon-api .
 	docker build -t poseidon-notebooks -f Dockerfile.notebooks .
 	docker build -t poseidon-monitor  -f Dockerfile.monitor .
-<<<<<<< HEAD
-	docker build -t poseidon-storage -f Dockerfile.storage .
-=======
 	docker build -t poseidon-main  -f Dockerfile.main .
->>>>>>> d4f184ab
 
 clean-all: clean depends
 	@docker rmi poseidon-monitor

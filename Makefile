--- conflicted
+++ resolved
@@ -12,19 +12,9 @@
 			exit 1; \
 		fi; \
 	fi; \
-<<<<<<< HEAD
-	docker run --name poseidon-api -dP poseidon-api >/dev/null; \
-	port=$$(docker port poseidon-api 8080/tcp | sed 's/^.*://'); \
-	api_url=$$docker_url:$$port; \
-	docker run --name poseidon-monitor -dP -e ALLOW_ORIGIN=$$api_url poseidon-monitor >/dev/null; \
-	port=$$(docker port poseidon-monitor 8000/tcp | sed 's/^.*://'); \
-	poseidon_url=$$docker_url:$$port; \
-	docker run mongo
-=======
 	docker run --name poseidon-api -dP poseidon-api ; \
 	portApi=$$(docker port poseidon-api 8080/tcp | sed 's/^.*://'); \
 	api_url=$$docker_url:$$portApi; \
->>>>>>> 354a98ae
 	echo "The API can be accessed here: $$api_url"; \
 	echo
 

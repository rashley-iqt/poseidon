#!/bin/bash

function show_help()
{
    echo "Poseidon, an application that leverages software defined networks (SDN) to acquire and then feed network traffic to a number of machine learning techniques. For more info visit: https://github.com/CyberReboot/poseidon

Usage: poseidon [option]
Options:
    -a,  api           get url to the Poseidon API
    -c,  config        display current configuration info
    -d,  delete        delete Poseidon installation (uses sudo)
    -e,  shell         enter into the Poseidon shell, requires Poseidon to already be running
    -h,  help          print this help
    -i,  install       install Poseidon repo (uses sudo)
    -l,  logs          display the information logs about what Poseidon is doing
    -p,  pipette       run pipette to support volos
    -r,  restart       restart the Poseidon service (uses sudo)
    -s,  start         start the Poseidon service (uses sudo)
    -S,  stop          stop the Poseidon service (uses sudo)
    -u,  update        update Poseidon repo, optionally supply a version or 'master' (uses sudo)
    -v,  viz/visualize get url to visualize Poseidon with CRviz
    -V,  version       get the version installed"
}

function die()
{
    printf '%s\n' "$1" >&2
    exit 1
}

function tmpdir()
{
    local out
    out=$(mktemp -d)
    echo "$out"
}

function check_args()
{
    for req_cmd in curl docker docker-compose jq wget ; do
            $req_cmd --help > /dev/null || die "$req_cmd must be installed"
    done

    while :; do
        case $1 in
            -a|api)
                if [ "$(docker ps -q --filter "label=com.docker.compose.service=poseidon_api" | wc -l)" -eq 1 ]; then
                    port_map=$(docker port "$(docker ps -q --filter "label=com.docker.compose.service=poseidon_api")" 8000/tcp)
                    port=$(echo "$port_map" | cut -d':' -f2)
                    # TODO `ip` doesn't work on OSX
                    default_iface=$(ip route list | head -1 | awk '{print $5}')
                    default_ip=$(ip addr show dev "$default_iface" | awk '$1 == "inet" { sub("/.*", "", $2); print $2 }' | head -1)
                    echo "Poseidon API endpoints are accessible here: http://$default_ip:$port/v1"
                else
                    echo "Poseidon API is not running."
                fi
                exit
                ;;
            -c|config)
                cat "$POSEIDON_PREFIX"/opt/poseidon/poseidon.config
                exit
                ;;
            -d|delete)
                echo "TODO"
                exit
                ;;
            -h|\?|help)
                show_help
                exit
                ;;
            -i|install)
                tardir=$(tmpdir)
                tarfile=$tardir/poseidon.tar.gz
                if [ -z "$2" ]; then
                    curl -s https://api.github.com/repos/cyberreboot/poseidon/releases/latest | jq '.["tarball_url"]' | xargs curl -L > "$tarfile"
                else
                    curl -L https://github.com/cyberreboot/poseidon/tarball/"$2" > "$tarfile"
                fi
                sudo mkdir -p "$POSEIDON_PREFIX"/opt/poseidon
                sudo tar -C "$POSEIDON_PREFIX"/opt/poseidon -xvf "$tarfile" --strip=1
                sudo chmod -R 755 "$POSEIDON_PREFIX"/opt/poseidon
                sudo cp -n "$POSEIDON_PREFIX"/opt/poseidon/config/poseidon.config "$POSEIDON_PREFIX"/opt/poseidon/poseidon.config
                sudo cp -n "$POSEIDON_PREFIX"/opt/poseidon/bin/gen_pcap_manifest /usr/local/bin/gen_pcap_manifest
                sudo chmod +x /usr/local/bin/gen_pcap_manifest
                rm -rf "$tardir"
                exit
                ;;
            -l|logs)
                tail -n 100 -f /var/log/poseidon/poseidon.log
                exit
                ;;
            -p|pipette)
                run_pipette
                exit
                ;;
            -r|restart)
                # TODO account for standalone
                poseidon stop && poseidon start
                exit
                ;;
            -e|shell)
                if [ "$(docker ps -q --filter "label=com.docker.compose.service=poseidon" | wc -l)" -eq 1 ]; then
                    docker exec -it "$(docker ps -q --filter "label=com.docker.compose.service=poseidon")" python3 poseidon/cli/cli.py "${@:2}"
                else
                    echo "Poseidon isn't running, you must first start Poseidon to use the shell."
                fi
                exit
                ;;
            -s|start)
                if [ "$(docker ps -q --filter "label=com.docker.compose.project=poseidon" | wc -l)" -gt 0 ]; then
                   echo "Found at least part of Poseidon already running, cleaning up first."
                   poseidon stop
                fi
                echo "Starting Poseidon..."
                pushd "$(pwd)" && cd "$POSEIDON_PREFIX"/opt/poseidon || exit
                sudo mkdir -p "$POSEIDON_PREFIX"/opt/redis "$POSEIDON_PREFIX"/opt/poseidon_files
                sudo chmod 777 "$POSEIDON_PREFIX"/opt/redis "$POSEIDON_PREFIX"/opt/poseidon_files
                sudo touch "$POSEIDON_PREFIX"/opt/poseidon/.poseidon_history
                sudo chmod 777 "$POSEIDON_PREFIX"/opt/poseidon/.poseidon_history
                composefiles=(-f docker-compose.yaml -f helpers/faucet/docker-compose.yaml)
                installtype="--complete"
                if [ "$2" != "" ] ; then
                    installtype="$2"
                fi
                if [ "$installtype" = "--standalone" ]; then
                    # Start only Poseidon and RabbitMQ adapter - assume Faucet/Gauge and Prometheus/Grafana already running.
                    echo "Starting Poseidon with RabbitMQ adapter only."
                fi
                if [ "$installtype" = "--complete" ] ; then
                    echo "Starting Poseidon with FAUCET, Gauge, Prometheus and Grafana."
                    echo "Checking volumes..."
                    check_files
                    sudo mkdir -p "$POSEIDON_PREFIX"/opt/grafana/provisioning/dashboards "$POSEIDON_PREFIX"/opt/grafana/dashboards "$POSEIDON_PREFIX"/opt/prometheus
                    sudo chmod -R 777 "$POSEIDON_PREFIX"/opt/grafana "$POSEIDON_PREFIX"/opt/prometheus
                    sudo cp -n "$POSEIDON_PREFIX"/opt/poseidon/helpers/faucet/gauge.yaml "$POSEIDON_PREFIX"/etc/faucet/gauge.yaml
                    sudo cp -n "$POSEIDON_PREFIX"/opt/poseidon/helpers/faucet/dashboards.yaml "$POSEIDON_PREFIX"/opt/grafana/provisioning/dashboards/dashboards.yaml
                    sudo cp -n "$POSEIDON_PREFIX"/opt/poseidon/docs/poseidon_stats.json "$POSEIDON_PREFIX"/opt/grafana/dashboards/poseidon_stats.json
                    curl -L https://docs.faucet.nz/en/latest/_static/grafana-dashboards/faucet_instrumentation.json > "$POSEIDON_PREFIX"/opt/grafana/dashboards/faucet_instrumentation.json || true
                    curl -L https://docs.faucet.nz/en/latest/_static/grafana-dashboards/faucet_inventory.json > "$POSEIDON_PREFIX"/opt/grafana/dashboards/faucet_inventory.json || true
                    curl -L https://docs.faucet.nz/en/latest/_static/grafana-dashboards/faucet_port_statistics.json > "$POSEIDON_PREFIX"/opt/grafana/dashboards/faucet_port_statistics.json || true
                    composefiles+=(-f helpers/faucet/docker-compose-faucet.yaml -f helpers/faucet/docker-compose-monitoring.yaml)
                fi
                docker-compose "${composefiles[@]}" up -d --build --quiet-pull || die "docker-compose returned an error"
                echo -n "Waiting for Poseidon to become healthy..."
                until [ "$(docker ps -q --filter "label=com.docker.compose.service=poseidon")" ] && [ "$(docker inspect poseidon_poseidon_1 -f \{\{.State.Health.Status\}\})" = "healthy" ]
                do
                    echo -n "\\"
                    echo -en "\\b"
                    sleep 0.3
                    echo -n "|"
                    echo -en "\\b"
                    sleep 0.3
                    echo -n "/"
                    echo -en "\\b"
                    sleep 0.3
                    echo -n "-"
                    echo -en "\\b"
                    sleep 0.3
                done
                if [ "$2" = "--complete" ]; then
                    wget -O- --auth-no-challenge --post-data='{"name":"${DS_PROMETHEUS}","type":"prometheus","access":"proxy","url":"http://prometheus:9090","basicAuth":false,"isDefault":true}' --header="Content-Type: application/json;charset=UTF-8charset=UTF-8" 'http://admin:admin@0.0.0.0:3000/api/datasources' 2> /dev/null
                fi
                echo "Poseidon successfully started."
                popd > /dev/null 2>&1 || exit
                exit
                ;;
            -S|stop)
                echo "Stopping Poseidon..."
                if [ "$(docker ps -q --filter "label=com.docker.compose.project=poseidon" | wc -l)" -gt 0 ]; then
                    (docker ps -q --filter "label=com.docker.compose.project=poseidon" | xargs docker rm -f) && echo "Poseidon successfully stopped."
                else
                    echo "Poseidon is not running."
                fi
                exit
                ;;
            -u|update)
                configdir=$(tmpdir)
                cp "$POSEIDON_PREFIX"/opt/poseidon/poseidon.config "$configdir" || true
                sudo rm -rf "$POSEIDON_PREFIX"/opt/poseidon
                if [ -z "$2" ]; then
                    echo "Updating to latest release..."
                    poseidon install
                else
                    echo "Updating to $2..."
                    poseidon install "$2"
                fi
                sudo mv "$configdir/poseidon.config" "$POSEIDON_PREFIX"/opt/poseidon/poseidon.config || true
                rm -rf "$configdir"
                # update this script
                sudo curl -L https://raw.githubusercontent.com/CyberReboot/poseidon/master/bin/poseidon -o /usr/local/bin/poseidon
                sudo curl -L https://raw.githubusercontent.com/CyberReboot/poseidon/master/bin/gen_pcap_manifest -o /usr/local/bin/gen_pcap_manifest
                sudo chmod +x /usr/local/bin/poseidon /usr/local/bin/gen_pcap_manifest
                echo "Done updating."
                exit
                ;;
            -v|viz|visualize)
                if [ "$(docker ps -q --filter "label=com.docker.compose.service=crviz" | wc -l)" -eq 1 ]; then
                    port_map=$(docker port "$(docker ps -q --filter "label=com.docker.compose.service=crviz")" 5000/tcp)
                    api_port_map=$(docker port "$(docker ps -q --filter "label=com.docker.compose.service=poseidon_api")" 8000/tcp)
                    port=$(echo "$port_map" | cut -d':' -f2)
                    api_port=$(echo "$api_port_map" | cut -d':' -f2)
                    default_iface=$(awk '$2 == 00000000 { print $1 }' /proc/net/route)
                    # TODO `ip` is not a command on OSX
                    default_ip=$(ip addr show dev "$default_iface" | awk '$1 ~ /^inet/ { sub("/.*", "", $2); print $2 }' | head -1)
                    echo "CRviz is connected to Poseidon and accessible here:"
                    echo "http://$default_ip:$port/?dataSourceName=Poseidon Network&dataSourceUrl=http://$default_ip:$api_port/v1/network"
                else
                    echo "CRviz is not running."
                fi
                exit
                ;;
            -V|version)
                if [ ! -f "$POSEIDON_PREFIX"/opt/poseidon/VERSION ]; then
                    echo "Poseidon not installed!"
                else
                    cat "$POSEIDON_PREFIX"/opt/poseidon/VERSION
                fi
                exit
                ;;
            ?*)
                printf 'WARN: Unknown option (ignored): %s\n' "$1" >&2
                ;;
            *)
                break
        esac
        shift
    done
}

function check_files()
{
    if [ ! -d /var/log/faucet ]; then
        sudo mkdir -p /var/log/faucet
    fi
    if [ -d /var/log/faucet/faucet.log ]; then
        sudo rm -rf /var/log/faucet/faucet.log
    fi
    if [ -d /var/log/faucet/faucet_exception.log ]; then
        sudo rm -rf /var/log/faucet/faucet_exception.log
    fi
    if [ ! -f /var/log/faucet/faucet.log ]; then
        sudo touch /var/log/faucet/faucet.log
    fi
    if [ ! -f /var/log/faucet/faucet_exception.log ]; then
        sudo touch /var/log/faucet/faucet_exception.log
    fi

    if [ ! -d /var/log/poseidon ]; then
        sudo mkdir -p /var/log/poseidon
        sudo chmod -R 755 /var/log/poseidon
    fi
    if [ -d /var/log/poseidon/poseidon.log ]; then
        sudo rm -rf /var/log/poseidon/poseidon.log
    fi
    if [ ! -f /var/log/poseidon/poseidon.log ]; then
        sudo touch /var/log/poseidon/poseidon.log
    fi

    if [ ! -d "$POSEIDON_PREFIX"/etc/faucet/ ]; then
        sudo mkdir -p "$POSEIDON_PREFIX"/etc/faucet/
    fi
    if [ -d "$POSEIDON_PREFIX"/etc/faucet/faucet.yaml ]; then
        sudo rm -rf "$POSEIDON_PREFIX"/etc/faucet/faucet.yaml
    fi
    if [ ! -f "$POSEIDON_PREFIX"/etc/faucet/faucet.yaml ]; then
        sudo touch "$POSEIDON_PREFIX"/etc/faucet/faucet.yaml
    fi
}

function parse_config(){
    CFG="$POSEIDON_PREFIX"/opt/poseidon/poseidon.config;
<<<<<<< HEAD
    for ini in `awk '/^\[/' $CFG` # finds the SECTIONS (aka "PIPETTE")
=======
    # shellcheck disable=SC2013
    for ini in $(awk '/^\[/' "$CFG") # finds the SECTIONS (aka "PIPETTE")
>>>>>>> f2065eeb
    do 
      if [[ $ini == *"PIPETTE"* ]]; then
        unset ARHG # resets ARHG 
        declare -A ARHG # declares an associative array
<<<<<<< HEAD
        while read A B
        do
          ARHG[$A]=$B
        done < <(awk -F'=' '/\[/ {x=0} x==1 && $0~/=/ && NF==2 {print $1, $2} $0==INI {x=1}' INI="$ini" $CFG)
=======
        while read -r A B
        do
          ARHG[$A]=$B
        done < <(awk -F'=' '/\[/ {x=0} x==1 && $0~/=/ && NF==2 {print $1, $2} $0==INI {x=1}' INI="$ini" "$CFG")
>>>>>>> f2065eeb
        
        REPO=${ARHG["pipette_repo"]}
        DIR=${ARHG["pipette_dir"]}
        C=${ARHG["coprocessor_nic"]}
        F=${ARHG["fake_interface"]}
        M=${ARHG["fake_mac"]}
        FCH=${ARHG["fake_server_mac"]}
<<<<<<< HEAD
        I=${ARHG["fake_ip"]}
=======
        #sed command used to convert array notation to space delimited
        I=$(echo "${ARHG["fake_ips"]}" | sed 's/\[//g; s/\]//g; s/ //g; s/,/ /g')
        V=$(echo "${ARHG["coprocessor_vlans"]}" | sed 's/\[//g; s/\]//g; s/ //g; s/,/ /g')
>>>>>>> f2065eeb
        B=${ARHG["bridge"]}
        P=${ARHG["pipette_port"]}
        PL=${ARHG["pcap_location"]}
        PS=${ARHG["pcap_size"]}
      fi
    done
}

function run_pipette(){
    parse_config;

    echo "REPO: $REPO"
    echo "DIR: $DIR"
    if [[ -d "$DIR" ]]; then
        sudo rm -rf "$DIR"
    fi
    sudo git clone "$REPO" "$DIR"
<<<<<<< HEAD
    cd "$DIR"
    sudo git pull
    sudo ./runpipette.sh -c $C -f $F -m $M -fch $FCH -i $I -b $B -p $P -r $PL $PS &
=======
    cd "$DIR" || return
    sudo git pull
    sudo ./runpipette.sh -c "$C" -f "$F" -m "$M" -fch "$FCH" -i "$I" -v "$V" -b "$B" -p "$P" -r "$PL" "$PS" &
>>>>>>> f2065eeb
}

# entry point
if [ $# -gt 0 ]; then
    if [[ ( $# -eq 2 && $1 == "install" ) || ( $# -eq 2 && $1 == "-i" ) || ( $# -eq 2 && $1 == "start" ) || ( $# -eq 2 && $1 == "-s" ) || ( $# -eq 2 && $1 == "update" ) || ( $# -eq 2 && $1 == "-u" ) || ( $# -eq 1 ) || ( $1 == "shell" ) || ( $1 == "-e" ) ]]; then
        check_args "$@"
    else
        show_help
    fi
else # print help
    show_help
fi<|MERGE_RESOLUTION|>--- conflicted
+++ resolved
@@ -269,41 +269,25 @@
 
 function parse_config(){
     CFG="$POSEIDON_PREFIX"/opt/poseidon/poseidon.config;
-<<<<<<< HEAD
-    for ini in `awk '/^\[/' $CFG` # finds the SECTIONS (aka "PIPETTE")
-=======
     # shellcheck disable=SC2013
     for ini in $(awk '/^\[/' "$CFG") # finds the SECTIONS (aka "PIPETTE")
->>>>>>> f2065eeb
     do 
       if [[ $ini == *"PIPETTE"* ]]; then
         unset ARHG # resets ARHG 
         declare -A ARHG # declares an associative array
-<<<<<<< HEAD
-        while read A B
-        do
-          ARHG[$A]=$B
-        done < <(awk -F'=' '/\[/ {x=0} x==1 && $0~/=/ && NF==2 {print $1, $2} $0==INI {x=1}' INI="$ini" $CFG)
-=======
         while read -r A B
         do
           ARHG[$A]=$B
         done < <(awk -F'=' '/\[/ {x=0} x==1 && $0~/=/ && NF==2 {print $1, $2} $0==INI {x=1}' INI="$ini" "$CFG")
->>>>>>> f2065eeb
         
         REPO=${ARHG["pipette_repo"]}
         DIR=${ARHG["pipette_dir"]}
         C=${ARHG["coprocessor_nic"]}
         F=${ARHG["fake_interface"]}
         M=${ARHG["fake_mac"]}
-        FCH=${ARHG["fake_server_mac"]}
-<<<<<<< HEAD
-        I=${ARHG["fake_ip"]}
-=======
         #sed command used to convert array notation to space delimited
         I=$(echo "${ARHG["fake_ips"]}" | sed 's/\[//g; s/\]//g; s/ //g; s/,/ /g')
         V=$(echo "${ARHG["coprocessor_vlans"]}" | sed 's/\[//g; s/\]//g; s/ //g; s/,/ /g')
->>>>>>> f2065eeb
         B=${ARHG["bridge"]}
         P=${ARHG["pipette_port"]}
         PL=${ARHG["pcap_location"]}
@@ -321,15 +305,9 @@
         sudo rm -rf "$DIR"
     fi
     sudo git clone "$REPO" "$DIR"
-<<<<<<< HEAD
-    cd "$DIR"
-    sudo git pull
-    sudo ./runpipette.sh -c $C -f $F -m $M -fch $FCH -i $I -b $B -p $P -r $PL $PS &
-=======
     cd "$DIR" || return
     sudo git pull
-    sudo ./runpipette.sh -c "$C" -f "$F" -m "$M" -fch "$FCH" -i "$I" -v "$V" -b "$B" -p "$P" -r "$PL" "$PS" &
->>>>>>> f2065eeb
+    sudo ./runpipette.sh -c "$C" -f "$F" -m "$M" -i "$I" -v "$V" -b "$B" -p "$P" -r "$PL" "$PS" &
 }
 
 # entry point

FROM ubuntu:16.04
MAINTAINER dgrossman <dgrossman@iqt.org>

RUN apt-get update && \
    apt-get install -y \
<<<<<<< HEAD
=======
    build-essential \
>>>>>>> 98e83abf
    git \
    make \
    python \
    python-dev \
<<<<<<< HEAD
    build-essential \
    python-setuptools \
    tcpdump && \
    easy_install pip
=======
    python-pip \
    python-setuptools \
    python-sphinx \
    tcpdump
>>>>>>> 98e83abf

ADD . /poseidonWork
WORKDIR /poseidonWork
ENV PYTHONPATH /poseidonWork/poseidon:$PYTHONPATH
RUN pip install pip --upgrade

# install dependencies of plugins for poseidon
RUN for file in $(find poseidon/* -name "requirements.txt"); \
    do \
        pip install -r $file; \
    done

# install dependencies of plugins for poseidon
RUN for file in $(find plugins/* -name "requirements.txt"); \
    do \
        pip install -r $file; \
    done

# build documentation
RUN ln -s /poseidonWork/plugins /poseidonWork/poseidon/poseidonMonitor/plugins
RUN sphinx-apidoc -o docs poseidon -F --follow-links && cd docs && make html && make man

ENV PYTHONUNBUFFERED 0
EXPOSE 2222:8002

WORKDIR /poseidonWork/docs/_build/html
ENTRYPOINT ["python", "-m", "SimpleHTTPServer", "8002"]<|MERGE_RESOLUTION|>--- conflicted
+++ resolved
@@ -3,25 +3,15 @@
 
 RUN apt-get update && \
     apt-get install -y \
-<<<<<<< HEAD
-=======
     build-essential \
->>>>>>> 98e83abf
     git \
     make \
     python \
     python-dev \
-<<<<<<< HEAD
-    build-essential \
-    python-setuptools \
-    tcpdump && \
-    easy_install pip
-=======
     python-pip \
     python-setuptools \
     python-sphinx \
     tcpdump
->>>>>>> 98e83abf
 
 ADD . /poseidonWork
 WORKDIR /poseidonWork

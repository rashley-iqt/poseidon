#!/usr/bin/env python
#
#   Copyright (c) 2016 In-Q-Tel, Inc, All Rights Reserved.
#
#   Licensed under the Apache License, Version 2.0 (the "License");
#   you may not use this file except in compliance with the License.
#   You may obtain a copy of the License at
#
#       http://www.apache.org/licenses/LICENSE-2.0
#
#   Unless required by applicable law or agreed to in writing, software
#   distributed under the License is distributed on an "AS IS" BASIS,
#   WITHOUT WARRANTIES OR CONDITIONS OF ANY KIND, either express or implied.
#   See the License for the specific language governing permissions and
#   limitations under the License.
"""
Created on 24 August 2016
@author: bradh41, tlanham

Deep learning module to classify
packets based on hex headers.

rabbitmq:
    host:       poseidon-rabbit
    exchange:   topic-poseidon-internal
    queue:
"""
import sessionizer
import learningfunctions
import adversarialfunctions
import time
import os
import json
import subprocess
import cPickle
import sys
import binascii
import multiprocessing as mp
from itertools import chain
from collections import OrderedDict
import logging
import ipaddress

import numpy as np
import random
from copy import copy

import blocks
from blocks.bricks import Linear, Softmax, Softplus, NDimensionalSoftmax, BatchNormalizedMLP, Rectifier, Logistic, Tanh, MLP
from blocks.bricks.recurrent import GatedRecurrent, Fork, LSTM
from blocks.initialization import Constant, IsotropicGaussian, Identity, Uniform
from blocks.bricks.cost import BinaryCrossEntropy, CategoricalCrossEntropy
from blocks.filter import VariableFilter
from blocks.roles import PARAMETER
from blocks.graph import ComputationGraph

import theano
from theano import tensor as T


module_logger = logging.getLogger(__name__)


def get_path():
    try:
        path_name = sys.argv[1]
    except:
        module_logger.debug('no argv[1] for pathname')
        path_name = None
    return path_name


def get_host():
    """
    Checks for poseidon host env
    variable and returns it if found,
    otherwise logs error.
    """
    if 'POSEIDON_HOST' in os.environ:
        return os.environ['POSEIDON_HOST']
    else:
        module_logger.debug('POSEIDON_HOST environment variable not found')
        return None


def rabbit_init(host, exchange, queue_name, rabbit_rec):  # pragma: no cover
    """
    Connects to rabbitmq using the given hostname,
    exchange, and queue. Retries on failure until success.
    Binds routing keys appropriate for module, and returns
    the channel and connection.
    """
    wait = True
    while wait:
        try:
            connection = pika.BlockingConnection(
                              pika.ConnectionParameters(host=host))
            channel = connection.channel()
            channel.exchange_declare(exchange=exchange, type='topic')
            result = channel.queue_declare(queue=queue_name, exclusive=True)
            wait = False
            module_logger.info('connected to rabbitmq...')
            print 'connected to rabbitmq...'
        except Exception, e:
            print 'waiting for connection to rabbitmq...'
            print str(e)
            module_logger.info(str(e))
            module_logger.info('waiting for connection to rabbitmq...')
            time.sleep(2)
            wait = True

<<<<<<< HEAD
    if rabbit_rec:
        binding_keys = sys.argv[1:]
        if not binding_keys:
            ostr = 'Usage: {0} [binding_key]...'.format(sys.argv[0])
            module_logger.error(ostr)
            sys.exit(1)
=======
    binding_keys = sys.argv[1:]
    if not binding_keys:
        ostr = 'Usage: %s [binding_key]...' % (sys.argv[0])
        module_logger.error(ostr)
        sys.exit(1)
>>>>>>> e8b76eec

        for binding_key in binding_keys:
            channel.queue_bind(exchange=exchange,
                               queue=queue_name,
                               routing_key=binding_key)

    module_logger.info(' [*] Waiting for logs. To exit press CTRL+C')
    return channel, connection


os.environ['THEANO_FLAGS'] = 'floatX=float32,device=cpu'
sys.setrecursionlimit(100000)

maxPackets = 2  # number of packets per session to use
packetTimeSteps = 80  # number of hex characters in heading to use
loadPrepedData = False  # if preprocessed data is already stored
dataPath = '/data/fs4/home/bradh/bigFlows.pickle'

packetReverse = False  # reverse packet contents before encoding
padOldTimeSteps = True  # for packets with len < packetTimeSteps

runname = 'hredClassify2smallpackets'
rnnType = 'gru'  # gru or lstm

wtstd = 0.2  # weight initialization
dimIn = 257  # hex has 256 characters + the <EOP> characters
dim = 100  # dimension reduction size
batch_size = 20
numClasses = 4
clippings = 1  # norm cuttoff for gradient clipping

epochs = 1
lr = 0.0001
decay = 0.9
trainPercent = 0.9  # percent of data in training set

module_logger = logging.getLogger(__name__)


def pickleFile(thing2save, file2save2=None, filePath='/work/notebooks/drawModels/', fileName='myModels'):  # pragma: no cover

    if file2save2 is None:
        f = file(filePath+fileName+'.pickle', 'wb')
    else:
        f = file(filePath+file2save2, 'wb')

    cPickle.dump(thing2save, f, protocol=cPickle.HIGHEST_PROTOCOL)
    f.close()


def loadFile(filePath):  # pragma: no cover
    file2open = file(filePath, 'rb')
    loadedFile = cPickle.load(file2open)
    file2open.close()
    return loadedFile


def removeBadSessionizer(hexSessionDict, saveFile=False, dataPath=None, fileName=None):  # pragma: no cover
    for ses in hexSessionDict.keys():
        paclens = []
        for pac in hexSessionDict[ses][0]:
            paclens.append(len(pac))
        if np.min(paclens)<80:
            del hexSessionDict[ses]

    if saveFile:
        print 'pickling sessions'
        pickleFile(hexSessionDict, filePath=dataPath, fileName=fileName)

    return hexSessionDict


# Making the hex dictionary
def hexTokenizer():  # pragma: no cover
    hexstring = '''0, 1, 2, 3, 4, 5, 6, 7, 8, 9, A, B, C, D, E, F,
                   10, 11, 12, 13, 14, 15, 16, 17, 18, 19, 1A, 1B,
                   1C, 1D, 1E, 1F, 20, 21, 22, 23, 24, 25, 26, 27,
                   28, 29, 2A, 2B, 2C, 2D, 2E, 2F, 30, 31, 32, 33,
                   34, 35, 36, 37, 38, 39, 3A, 3B, 3C, 3D, 3E, 3F,
                   40, 41, 42, 43, 44, 45, 46, 47, 48, 49, 4A, 4B,
                   4C, 4D, 4E, 4F, 50, 51, 52, 53, 54, 55, 56, 57,
                   58, 59, 5A, 5B, 5C, 5D, 5E, 5F, 60, 61, 62, 63,
                   64, 65, 66, 67, 68, 69, 6A, 6B, 6C, 6D, 6E, 6F,
                   70, 71, 72, 73, 74, 75, 76, 77, 78, 79, 7A, 7B,
                   7C, 7D, 7E, 7F, 80, 81, 82, 83, 84, 85, 86, 87,
                   88, 89, 8A, 8B, 8C, 8D, 8E, 8F, 90, 91, 92, 93,
                   94, 95, 96, 97, 98, 99, 9A, 9B, 9C, 9D, 9E, 9F,
                   A0, A1, A2, A3, A4, A5, A6, A7, A8, A9, AA, AB,
                   AC, AD, AE, AF, B0, B1, B2, B3, B4, B5, B6, B7,
                   B8, B9, BA, BB, BC, BD, BE, BF, C0, C1, C2, C3,
                   C4, C5, C6, C7, C8, C9, CA, CB, CC, CD, CE, CF,
                   D0, D1, D2, D3, D4, D5, D6, D7, D8, D9, DA, DB,
                   DC, DD, DE, DF, E0, E1, E2, E3, E4, E5, E6, E7,
                   E8, E9, EA, EB, EC, ED, EE, EF, F0, F1, F2, F3,
                   F4, F5, F6, F7, F8, F9, FA, FB, FC, FD, FE, FF'''.replace('\t', '')

    hexList = [x.strip() for x in hexstring.lower().split(',')]
    hexList.append('<EOP>')  # End Of Packet token
    hexDict = {}

    for key, val in enumerate(hexList):
        if len(val) == 1:
            val = '0'+val
        hexDict[val] = key  #dictionary k=hex, v=int  

    return hexDict


def srcIpDict(hexSessionDict):  # pragma: no cover
    ''' 
    input: dictionary of key = sessions, value = list of HEX HEADERS of packets in session
    output: dictionary of key = source IP, value/subkey = dictionary of destination IPs, 
                                           subvalue = [[sport], [dport], [plen], [protocol]]
    
    '''
    srcIpDict = OrderedDict()   
    uniqIPs = [] #some ips are dest only. this will collect all ips, not just srcIpDict.keys()
    
    for session in hexSessionDict.keys():
        
        for rawpacket in hexSessionDict[session][0]:
            packet = copy(rawpacket)
            
            dstIpSubDict = {}
            
            sourceMAC = packet[:12]
            destMAC = packet[12:24]
            srcip = packet[52:60]
            dstip = packet[60:68]
            sport = packet[68:72]
            dport = packet[72:76]
            plen = packet[32:36]
            protocol = packet[46:48]
            
            uniqIPs = list(set(uniqIPs) | set([dstip, srcip]))

            if srcip not in srcIpDict:
                dstIpSubDict[dstip] = [[sport], [dport], [plen], [protocol], [sourceMAC], [destMAC]]
                srcIpDict[srcip] = dstIpSubDict

            if dstip not in srcIpDict[srcip]:    
                srcIpDict[srcip][dstip] = [[sport], [dport], [plen], [protocol], [sourceMAC], [destMAC]]
            else:
                srcIpDict[srcip][dstip][0].append(sport)
                srcIpDict[srcip][dstip][1].append(dport)
                srcIpDict[srcip][dstip][2].append(plen)
                srcIpDict[srcip][dstip][3].append(protocol)
                srcIpDict[srcip][dstip][4].append(sourceMAC)
                srcIpDict[srcip][dstip][5].append(destMAC)
                
    return srcIpDict, uniqIPs


def dictUniquerizer(dictOdictsOlistOlists):  # pragma: no cover
    '''
    input: dictionary of dictionaries that have a list of lists 
           ex. srcIpDict[srcip][dstip] = [[sport], [dport], [plen], [protocol]]
    output: dictionary of dictionaries with list of lists with unique items in the final sublist
    
    WARNING: will overwrite your input dictionary. Make a copy if you want to preserve dictOdictsOlistOlists.
    '''
    #dictCopy
    for key in dictOdictsOlistOlists.keys():
        for subkey in dictOdictsOlistOlists[key].keys():
            for sublist in xrange(len(dictOdictsOlistOlists[key][subkey])):
                dictOdictsOlistOlists[key][subkey][sublist] = list(set(dictOdictsOlistOlists[key][subkey][sublist]))
    
    return dictOdictsOlistOlists


def oneHot(index, granular = 'hex'):  # pragma: no cover
    if granular == 'hex':
        vecLen = 257
    else:
        vecLen = 17
    
    zeroVec = np.zeros(vecLen)
    zeroVec[index] = 1.0
    
    return zeroVec


#TODO: add character level encoding
def oneSessionEncoder(sessionPackets, hexDict, maxPackets = 2, packetTimeSteps = 100,
                      packetReverse = False, charLevel = False, padOldTimeSteps = True, 
                      onlyEssentials = False):    
            
    sessionCollect = []
    packetCollect = []
    
    if charLevel:
        vecLen = 17
    else:
        vecLen = 257
    
    if len(sessionPackets) > maxPackets: #crop the number of sessions to maxPackets
        sessionList = copy(sessionPackets[:maxPackets])
    else:
        sessionList = copy(sessionPackets)

    for rawpacket in sessionList:
        packet = copy(rawpacket)
        
        if onlyEssentials: #cat of length,protocol,frag,srcIP,dstIP,srcport,dstport
            packet = packet[32:36]+packet[44:46]+packet[46:48]+packet[52:60]+packet[60:68]+\
                     packet[68:72]+packet[72:76]
        
        packet = [hexDict[packet[i:i+2]] for i in xrange(0,len(packet)-2+1,2)] #get hex pairs
            
        if len(packet) >= packetTimeSteps: #crop packet to length packetTimeSteps rel to hex pairs
            packet = packet[:packetTimeSteps]
        
        packet = packet+[256] #add <EOP> end of packet token
        
        packetCollect.append(packet)
        
        pacMat = np.array([oneHot(x) for x in packet]) #one hot encoding of packet into a matrix
        pacMatLen = len(pacMat)
        
        #padding packet
        if packetReverse:
            pacMat = pacMat[::-1]

        if pacMatLen < packetTimeSteps:
            #pad by stacking zeros on top of data so that earlier timesteps do not have information
            #padding the packet such that zeros are after the actual info for better translation
            if padOldTimeSteps:
                pacMat = np.vstack( ( np.zeros((packetTimeSteps-pacMatLen,vecLen)), pacMat) ) 
            else:
                pacMat = np.vstack( (pacMat, np.zeros((packetTimeSteps-pacMatLen,vecLen))) ) 

        if pacMatLen > packetTimeSteps:
            pacMat = pacMat[:packetTimeSteps, :]

        sessionCollect.append(pacMat)

    #padding session
    sessionCollect = np.asarray(sessionCollect, dtype=theano.config.floatX)
    numPacketsInSession = sessionCollect.shape[0]
    if numPacketsInSession < maxPackets:
        #pad sessions to fit the 
        sessionCollect = np.vstack( (sessionCollect,np.zeros((maxPackets-numPacketsInSession, 
                                                             packetTimeSteps, vecLen))) )
    
    return sessionCollect, packetCollect


def predictClass(predictFun, hexSessionsDict, comsDict, uniqIPs, hexDict, hexSessionsKeys,
                 binaryTarget, numClasses, trainPercent = 0.9, dimIn=257, maxPackets=2,
                 packetTimeSteps = 16, padOldTimeSteps=True):
    
    testCollect = []
    predtargets = []
    actualtargets = []
    trainPercent = 0.9
    trainIndex = int(len(hexSessionsKeys)*trainPercent)
        
    start = trainIndex
    end = len(hexSessionsKeys)
        
    trainingSessions = []
    trainingTargets = []

    for trainKey in range(start, end):
        sessionForEncoding = list(hexSessionsDict[hexSessionsKeys[trainKey]][0])

        adfun = adversarialfunctions.Adversary(sessionForEncoding)
        adversaryList = [sessionForEncoding, 
                         adfun.dstIpSwapOut(comsDict, uniqIPs),
                         adfun.portDirSwitcher(),
                         adfun.ipDirSwitcher(),
                         adfun.noisyPacketMaker(maxPackets, packetTimeSteps, percentNoisy = 0.2)]
        if binaryTarget:
            # choose normal and one of the abnormal types
            abbyIndex = random.sample([0, random.sample(xrange(1,len(adversaryList)), 1)[0]], 1)[0]
            if abbyIndex == 0:
                targetClasses = [1,0]
            else:
                targetClasses = [0,1]
        else:
            assert len(adversaryList)==numClasses
            abbyIndex = random.sample(range(len(adversaryList)), 1)[0]
            targetClasses = [0]*numClasses
            targetClasses[abbyIndex] = 1
            
        abbyIndex = random.sample(range(len(adversaryList)), 1)[0]
        abbyOneHotSes = oneSessionEncoder(adversaryList[abbyIndex],
                                          hexDict = hexDict,
                                          packetReverse=packetReverse, 
                                          padOldTimeSteps = padOldTimeSteps, 
                                          maxPackets = maxPackets, 
                                          packetTimeSteps = packetTimeSteps)

        trainingSessions.append(abbyOneHotSes[0])
        trainingTargets.append(np.array(targetClasses, dtype=theano.config.floatX))

    sessionsMinibatch = np.asarray(trainingSessions, dtype=theano.config.floatX)\
                                   .reshape((-1, packetTimeSteps, 1, dimIn))
    targetsMinibatch = np.asarray(trainingTargets, dtype=theano.config.floatX)

    predcostfun = predictFun(sessionsMinibatch)
    testCollect.append(np.mean(np.argmax(predcostfun,axis=1) == np.argmax(targetsMinibatch, axis=1)))

    predtargets = np.argmax(predcostfun,axis=1)
    actualtargets = np.argmax(targetsMinibatch, axis=1)

    print "TEST accuracy:         ", np.mean(testCollect)
    print

    return predtargets, actualtargets, np.mean(testCollect)


def binaryPrecisionRecall(predictions, targets, numClasses = 4):  # pragma: no cover
    for cla in range(numClasses):
        
        confustop = np.array([])
        confusbottom = np.array([])

        predictions = np.asarray(predictions).flatten()
        targets = np.asarray(targets).flatten()

        pred1 = np.where(predictions == cla)
        pred0 = np.where(predictions != cla)
        target1 = np.where(targets == cla)
        target0 = np.where(targets != cla)

        truePos = np.intersect1d(pred1[0], target1[0]).shape[0]
        trueNeg = np.intersect1d(pred0[0], target0[0]).shape[0]
        falsePos = np.intersect1d(pred1[0], target0[0]).shape[0]
        falseNeg = np.intersect1d(pred0[0], target1[0]).shape[0]

        top = np.append(confustop, (truePos, falsePos))
        bottom = np.append(confusbottom, (falseNeg, trueNeg))
        confusionMatrix = np.vstack((top, bottom))
        
        precision = float(truePos)/(truePos + falsePos + 0.00001)  # 1 - (how much junk did we give user)
        recall = float(truePos)/(truePos + falseNeg + 0.00001)  # 1 - (how much good stuff did we miss)
        f1 = 2*((precision*recall)/(precision+recall+0.00001))

        module_logger.info('class '+str(cla)+' precision: ', precision)
        module_logger.info('class '+str(cla)+' recall:    ', recall)
        module_logger.info('class '+str(cla)+' f1:        ', f1)


def training(runname, rnnType, maxPackets, packetTimeSteps, packetReverse, padOldTimeSteps, wtstd, 
             lr, decay, clippings, dimIn, dim, numClasses, batch_size, epochs, 
             trainPercent, dataPath, loadPrepedData=False):  # pragma: no cover
    print locals()
    print
    
    X = T.tensor4('inputs')
    Y = T.matrix('targets')
    linewt_init = IsotropicGaussian(wtstd)
    line_bias = Constant(1.0)
    rnnwt_init = IsotropicGaussian(wtstd)
    rnnbias_init = Constant(0.0)
    classifierWts = IsotropicGaussian(wtstd)

    learning_rateClass = theano.shared(np.array(lr, dtype=theano.config.floatX))
    learning_decay = np.array(decay, dtype=theano.config.floatX)
    
    ###DATA PREP
    print 'loading data'
    if loadPrepedData:
        hexSessions = loadFile(dataPath)

    else:
        sessioner = sessionizer.HexSessionizer(dataPath)
        hexSessions = sessioner.read_pcap()
        hexSessions = removeBadSessionizer(hexSessions)

    numSessions = len(hexSessions)
    print str(numSessions) + ' sessions found'
    hexSessionsKeys = order_keys(hexSessions)
    hexDict = hexTokenizer()
    
    print 'creating dictionary of ip communications'
    comsDict, uniqIPs = srcIpDict(hexSessions)
    comsDict = dictUniquerizer(comsDict)
     
    print 'initializing network graph'
    ###ENCODER
    if rnnType == 'gru':
        rnn = GatedRecurrent(dim=dim, weights_init = rnnwt_init, biases_init = rnnbias_init, name = 'gru')
        dimMultiplier = 2
    else:
        rnn = LSTM(dim=dim, weights_init = rnnwt_init, biases_init = rnnbias_init, name = 'lstm')
        dimMultiplier = 4

    fork = Fork(output_names=['linear', 'gates'],
                name='fork', input_dim=dimIn, output_dims=[dim, dim * dimMultiplier], 
                weights_init = linewt_init, biases_init = line_bias)

    ###CONTEXT
    if rnnType == 'gru':
        rnnContext = GatedRecurrent(dim=dim, weights_init = rnnwt_init, 
                                    biases_init = rnnbias_init, name = 'gruContext')
    else:
        rnnContext = LSTM(dim=dim, weights_init = rnnwt_init, biases_init = rnnbias_init, 
                          name = 'lstmContext')

    forkContext = Fork(output_names=['linearContext', 'gatesContext'],
                name='forkContext', input_dim=dim, output_dims=[dim, dim * dimMultiplier], 
                weights_init = linewt_init, biases_init = line_bias)

    forkDec = Fork(output_names=['linear', 'gates'],
                name='forkDec', input_dim=dim, output_dims=[dim, dim*dimMultiplier], 
                weights_init = linewt_init, biases_init = line_bias)

    #CLASSIFIER
    bmlp = BatchNormalizedMLP( activations=[Logistic(),Logistic()], 
               dims=[dim, dim, numClasses],
               weights_init=classifierWts,
               biases_init=Constant(0.0001) )

    #initialize the weights in all the functions
    fork.initialize()
    rnn.initialize()
    forkContext.initialize()
    rnnContext.initialize()
    forkDec.initialize()
    bmlp.initialize()

    def onestepEnc(X):
        data1, data2 = fork.apply(X) 

        if rnnType == 'gru':
            hEnc = rnn.apply(data1, data2) 
        else:
            hEnc, _ = rnn.apply(data2)

        return hEnc

    hEnc, _ = theano.scan(onestepEnc, X) #(mini*numPackets, packetLen, 1, hexdictLen)
    hEncReshape = T.reshape(hEnc[:,-1], (-1, maxPackets, 1, dim)) #[:,-1] takes the last rep for each packet
                                                                 #(mini, numPackets, 1, dimReduced)
    def onestepContext(hEncReshape):

        data3, data4 = forkContext.apply(hEncReshape)

        if rnnType == 'gru':
            hContext = rnnContext.apply(data3, data4)
        else:
            hContext, _ = rnnContext.apply(data4)

        return hContext

    hContext, _ = theano.scan(onestepContext, hEncReshape)
    hContextReshape = T.reshape(hContext[:,-1], (-1,dim))

    data5, _ = forkDec.apply(hContextReshape)

    pyx = bmlp.apply(data5)
    softmax = Softmax()
    softoutClass = softmax.apply(pyx)
    costClass = T.mean(CategoricalCrossEntropy().apply(Y, softoutClass))

    #CREATE GRAPH
    cgClass = ComputationGraph([costClass])
    paramsClass = VariableFilter(roles = [PARAMETER])(cgClass.variables)
    learning = learningfunctions.Learning(costClass,paramsClass,learning_rateClass,l1=0.,l2=0.,maxnorm=0.,c=clippings)
    updatesClass = learning.Adam() 

    module_logger.info('starting graph compilation')
    classifierTrain = theano.function([X,Y], [costClass, hEnc, hContext, pyx, softoutClass], 
                                      updates=updatesClass, allow_input_downcast=True)
    classifierPredict = theano.function([X], softoutClass, allow_input_downcast=True)
    module_logger.info('graph compilation finished')
    print 'finished graph compilation'

    trainIndex = int(len(hexSessionsKeys)*trainPercent)

    epochCost = []
    gradNorms = []
    trainAcc = []
    testAcc = []

    costCollect = []
    trainCollect = []

    module_logger.info('beginning training')
    iteration = 0
    #epoch
    for epoch in xrange(epochs):

        #iteration/minibatch
        for start, end in zip(range(0, trainIndex,batch_size),
                              range(batch_size, trainIndex, batch_size)):

            trainingTargets = []
            trainingSessions = []

            #create one minibatch with 0.5 normal and 0.5 abby normal traffic
            for trainKey in range(start, end):
                sessionForEncoding = list(hexSessions[hexSessions.keys()[trainKey]][0])
    
                adfun = adversarialfunctions.Adversary(sessionForEncoding)
                adversaryList = [sessionForEncoding, 
                                 #noisyPacketMaker(sessionForEncoding, maxPackets, packetTimeSteps, percentNoisy = 0.2),
                                 adfun.dstIpSwapOut(comsDict, uniqIPs),
                                 adfun.portDirSwitcher(),
                                 adfun.ipDirSwitcher(),
                                 #dstIpSwapOut(sessionForEncoding, comsDict, uniqIPs), 
                                 #portDirSwitcher(sessionForEncoding), 
                                 #ipDirSwitcher(sessionForEncoding)
                abbyIndex = random.sample(range(len(adversaryList)), 1)[0]

                targetClasses = [0]*numClasses
                targetClasses[abbyIndex] = 1
                abbyTarget = np.array(targetClasses, dtype=theano.config.floatX)
                trainingSessions.append(abbyOneHotSes[0])
                trainingTargets.append(abbyTarget)

            sessionsMinibatch = np.asarray(trainingSessions).reshape((-1, packetTimeSteps, 1, dimIn))
            targetsMinibatch = np.asarray(trainingTargets)

            costfun = classifierTrain(sessionsMinibatch, targetsMinibatch)

            if iteration % (numSessions / (10 * batch_size)) == 0:
                costCollect.append(costfun[0])
                trainCollect.append(np.mean(np.argmax(costfun[-1],axis=1) == np.argmax(targetsMinibatch, axis=1)))
                module_logger.info('   Iteration: ', iteration)
                module_logger.info('   Cost: ', np.mean(costCollect))
                module_logger.info('   TRAIN accuracy: ', np.mean(trainCollect))
                print '   Iteration: ', iteration
                print '   Cost: ', np.mean(costCollect)
                print '   TRAIN accuracy: ', np.mean(trainCollect)

            iteration+=1

            #testing accuracy
            if iteration % (numSessions / (2 * batch_size)) == 0:
                predtar, acttar, testCollect = predictClass(classifierPredict, hexSessions, comsDict, uniqIPs, hexDict,
                                                            hexSessionsKeys,
                                                            numClasses, trainPercent, dimIn, maxPackets, packetTimeSteps,
                                                            padOldTimeSteps)
                binaryPrecisionRecall(predtar, acttar, numClasses)
                module_logger.info(str(testCollect))

            #save the models
            if iteration % (numSessions / (5 * batch_size)) == 0:
                pickleFile(classifierTrain, filePath='',
                            fileName=runname+'TRAIN'+str(iteration))
                pickleFile(classifierPredict, filePath='',
                            fileName=runname+'PREDICT'+str(iteration))

        epochCost.append(np.mean(costCollect))
        trainAcc.append(np.mean(trainCollect))
        
        module_logger.info('Epoch: ', epoch)
        module_logger.info('Epoch cost average: ', epochCost[-1])
        module_logger.info('Epoch TRAIN accuracy: ', trainAcc[-1])
        print 'Epoch: ', epoch
        print 'Epoch cost average: ', epochCost[-1]
        print 'Epoch TRAIN accuracy: ', trainAcc[-1]

    return classifierTrain, classifierPredict


def run_plugin(path, host):  # pragma: no cover
    exchange = 'topic-poseidon-internal'
<<<<<<< HEAD
    queue_name = 'features_flowparser'

    channel, connection = rabbit_init(host=host,
                                      exchange=exchange,
                                      queue_name=queue_name,
                                      rabbit_rec=False)

    train, predict = training(runname, rnnType, maxPackets, packetTimeSteps, packetReverse, padOldTimeSteps, wtstd,
                              lr, decay, clippings, dimIn, dim, numClasses, batch_size, epochs,
                              trainPercent, path, loadPrepedData)


if __name__ == '__main__':
    path_name = get_path()
    host = get_host()
    if path_name and host:
        run_plugin(path_name, host)

    print 'program completed'
=======
    queue_name = 'NAME'
    #channel, connection = rabbit_init(host=host,
    #                                  exchange=exchange,
    #                                  queue_name=queue_name)
    print 'starting program'
    dataPath = 'testpcap.cap'
    train, predict = training(runname, rnnType, maxPackets, packetTimeSteps, packetReverse, padOldTimeSteps, wtstd, 
             lr, decay, clippings, dimIn, dim, numClasses, batch_size, epochs, 
             trainPercent, dataPath, loadPrepedData)
>>>>>>> e8b76eec
<|MERGE_RESOLUTION|>--- conflicted
+++ resolved
@@ -16,10 +16,8 @@
 """
 Created on 24 August 2016
 @author: bradh41, tlanham
-
 Deep learning module to classify
 packets based on hex headers.
-
 rabbitmq:
     host:       poseidon-rabbit
     exchange:   topic-poseidon-internal
@@ -61,29 +59,7 @@
 module_logger = logging.getLogger(__name__)
 
 
-def get_path():
-    try:
-        path_name = sys.argv[1]
-    except:
-        module_logger.debug('no argv[1] for pathname')
-        path_name = None
-    return path_name
-
-
-def get_host():
-    """
-    Checks for poseidon host env
-    variable and returns it if found,
-    otherwise logs error.
-    """
-    if 'POSEIDON_HOST' in os.environ:
-        return os.environ['POSEIDON_HOST']
-    else:
-        module_logger.debug('POSEIDON_HOST environment variable not found')
-        return None
-
-
-def rabbit_init(host, exchange, queue_name, rabbit_rec):  # pragma: no cover
+def rabbit_init(host, exchange, queue_name):  # pragma: no cover
     """
     Connects to rabbitmq using the given hostname,
     exchange, and queue. Retries on failure until success.
@@ -94,7 +70,7 @@
     while wait:
         try:
             connection = pika.BlockingConnection(
-                              pika.ConnectionParameters(host=host))
+                pika.ConnectionParameters(host=host))
             channel = connection.channel()
             channel.exchange_declare(exchange=exchange, type='topic')
             result = channel.queue_declare(queue=queue_name, exclusive=True)
@@ -109,31 +85,22 @@
             time.sleep(2)
             wait = True
 
-<<<<<<< HEAD
-    if rabbit_rec:
-        binding_keys = sys.argv[1:]
-        if not binding_keys:
-            ostr = 'Usage: {0} [binding_key]...'.format(sys.argv[0])
-            module_logger.error(ostr)
-            sys.exit(1)
-=======
     binding_keys = sys.argv[1:]
     if not binding_keys:
         ostr = 'Usage: %s [binding_key]...' % (sys.argv[0])
         module_logger.error(ostr)
         sys.exit(1)
->>>>>>> e8b76eec
-
-        for binding_key in binding_keys:
-            channel.queue_bind(exchange=exchange,
-                               queue=queue_name,
-                               routing_key=binding_key)
+
+    for binding_key in binding_keys:
+        channel.queue_bind(exchange=exchange,
+                           queue=queue_name,
+                           routing_key=binding_key)
 
     module_logger.info(' [*] Waiting for logs. To exit press CTRL+C')
     return channel, connection
 
 
-os.environ['THEANO_FLAGS'] = 'floatX=float32,device=cpu'
+os.environ['THEANO_FLAGS'] = 'floatX=float32,device=cpu' 
 sys.setrecursionlimit(100000)
 
 maxPackets = 2  # number of packets per session to use
@@ -148,9 +115,9 @@
 rnnType = 'gru'  # gru or lstm
 
 wtstd = 0.2  # weight initialization
-dimIn = 257  # hex has 256 characters + the <EOP> characters
+dimIn = 257  # hex has 256 characters + the <EOP> character
 dim = 100  # dimension reduction size
-batch_size = 20
+batch_size = 20 
 numClasses = 4
 clippings = 1  # norm cuttoff for gradient clipping
 
@@ -682,29 +649,9 @@
     return classifierTrain, classifierPredict
 
 
-def run_plugin(path, host):  # pragma: no cover
+if __name__ == '__main__':
+    host = 'poseidon-rabbit'
     exchange = 'topic-poseidon-internal'
-<<<<<<< HEAD
-    queue_name = 'features_flowparser'
-
-    channel, connection = rabbit_init(host=host,
-                                      exchange=exchange,
-                                      queue_name=queue_name,
-                                      rabbit_rec=False)
-
-    train, predict = training(runname, rnnType, maxPackets, packetTimeSteps, packetReverse, padOldTimeSteps, wtstd,
-                              lr, decay, clippings, dimIn, dim, numClasses, batch_size, epochs,
-                              trainPercent, path, loadPrepedData)
-
-
-if __name__ == '__main__':
-    path_name = get_path()
-    host = get_host()
-    if path_name and host:
-        run_plugin(path_name, host)
-
-    print 'program completed'
-=======
     queue_name = 'NAME'
     #channel, connection = rabbit_init(host=host,
     #                                  exchange=exchange,
@@ -713,5 +660,4 @@
     dataPath = 'testpcap.cap'
     train, predict = training(runname, rnnType, maxPackets, packetTimeSteps, packetReverse, padOldTimeSteps, wtstd, 
              lr, decay, clippings, dimIn, dim, numClasses, batch_size, epochs, 
-             trainPercent, dataPath, loadPrepedData)
->>>>>>> e8b76eec
+             trainPercent, dataPath, loadPrepedData)
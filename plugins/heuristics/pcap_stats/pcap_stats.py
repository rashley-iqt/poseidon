#!/usr/bin/env python
#
#   Copyright (c) 2016 In-Q-Tel, Inc, All Rights Reserved.
#
#   Licensed under the Apache License, Version 2.0 (the "License");
#   you may not use this file except in compliance with the License.
#   You may obtain a copy of the License at
#
#       http://www.apache.org/licenses/LICENSE-2.0
#
#   Unless required by applicable law or agreed to in writing, software
#   distributed under the License is distributed on an "AS IS" BASIS,
#   WITHOUT WARRANTIES OR CONDITIONS OF ANY KIND, either express or implied.
#   See the License for the specific language governing permissions and
#   limitations under the License.
"""
Given parsed hex pcaps, pull
from rabbitmq and generate statistics
for them, periodically update database with new stats.

NOTE: need to add a periodic database update

Created on 22 June 2016
@author: lanhamt
"""
<<<<<<< HEAD
<<<<<<< HEAD
=======
=======
>>>>>>> efbd1a70
from pymongo import MongoClient
from pcap_stats_utils import FlowRecord
from pcap_stats_utils import MachineNode
from pcap_stats_utils import TimeRecord
<<<<<<< HEAD
import sys
>>>>>>> 5b49018... exposed storage api, added db features and coverage (commits need to be squashed on merge) (#93)
=======
>>>>>>> efbd1a70
import ast
import time
import pika
import thread
<<<<<<< HEAD
from pymongo import MongoClient
import threading
=======
import threading


flowRecordLock = threading.Lock()
>>>>>>> efbd1a70


flowRecordLock = threading.Lock()

<<<<<<< HEAD
<<<<<<< HEAD

=======
=======

>>>>>>> 748e1da... rabbit integration config
"""
>>>>>>> 5b49018... exposed storage api, added db features and coverage (commits need to be squashed on merge) (#93)
wait = True
while wait:
    try:
<<<<<<< HEAD
        params = pika.ConnectionParameters(host=DOCKER_IP)
        print params
        connection = pika.BlockingConnection(params)
=======
        connection = pika.BlockingConnection(pika.ConnectionParameters(host='localhost'))
>>>>>>> efbd1a70
        channel = connection.channel()
        channel.exchange_declare(exchange='topic_poseidon_internal', type='topic')
        queue_name = 'process_heuristic_stats'
        result = channel.queue_declare(queue=queue_name, exclusive=True)
        wait = False
        print 'connected to rabbitmq...'
    except:
        print 'waiting for connection to rabbitmq...'
        time.sleep(2)
        wait = True


client = None
wait = True
while wait:
    try:
<<<<<<< HEAD
        client = MongoClient()
=======
        client = MongoClient(db_ip)
>>>>>>> efbd1a70
        client.address
        wait = False
        print 'connected to database...'
    except:
        print 'could not connect to database, retrying...'
        time.sleep(2)


binding_keys = sys.argv[1:]
if not binding_keys:
    print >> sys.stderr, "Usage: %s [binding_key]..." % (sys.argv[0],)
    sys.exit(1)

for binding_key in binding_keys:
    channel.queue_bind(exchange='topic_poseidon_internal',
                       queue=queue_name,
                       routing_key=binding_key)

print ' [*] Waiting for logs. To exit press CTRL+C'
<<<<<<< HEAD
<<<<<<< HEAD


channel.basic_consume(analyzePcap, queue=queue_name, no_ack=True)
channel.start_consuming()


class TimeRecord:
    """
    Time record class to manage. Takes in time records of
    time concatenated to date for parse format:
    datetime.strptime(time, '%Y-%m-%d %H:%M:%S.%f')
    """
    def __init__(self):
        self.first_sent = None
        self.first_received = None
        self.last_sent = None
        self.last_received = None

    def update_sent(self, time):
        """
        Updates sent fields, if first update then
        records the first sent time. Updates the
        latest sent time (both stored as strings).
        """
        if not self.first_sent:
            self.first_sent = time
        self.last_sent = time

    def update_received(self, time):
        """
        Updates received fields, if first update
        then records the first reception time. Always
        updates latest received time (both stored as
        strings).
        """
        if not self.first_received:
            self.first_received = time
        self.last_received = time

    def get_elapsed_time_sent(self):
        """
        Returns elapsed time from first sent to last
        sent, returns delta in microseconds as a float.
        """
        first = datetime.strptime(self.first_sent, '%Y-%m-%d %H:%M:%S.%f')
        latest = datetime.strptime(self.last_sent, '%Y-%m-%d %H:%M:%S.%f')
        return (latest - first).total_seconds() * 1000

    def get_elapsed_time_received(self):
        """
        Returns elapsed time from first sent to last
        received, returns delta in microseconds as a float.
        """
        first = datetime.strptime(self.first_received, '%Y-%m-%d %H:%M:%S.%f')
        latest = datetime.strptime(self.last_received, '%Y-%m-%d %H:%M:%S.%f')
        return (latest - first).total_seconds() * 1000


class MachineNode:
    """
    Record for machine on network,
    keeps track of machines network machine
    has talked to and received from, as well
    as packet statistics (length, frequency of
    communication).
    """
    def __init__(self, addr):
        self.machine_addr = addr
        self.num_packets_sent = 0
        self.num_packets_rec = 0
        self.packet_lens_sent = []
        self.packet_lens_rec = []
        self.machines_sent_to = defaultdict(int)
        self.machines_received_from = defaultdict(int)
        self.time_record = TimeRecord()

    def add_pcap_record(self, length, addr, receiving, pcap=None):
        """
        Adds data for a packet to the MachineNode record.
        Increments the number of packets, then if it is
        receving then updates the addresses and frequency of machines
        this Machine has received from; if sending then updates
        the dict with addresses and frequency of machines it
        has sent to. Updates time record.
        """
        if receiving:
            self.num_packets_rec += 1
            self.packet_lens_rec.append(length)
            self.machines_received_from[addr] += 1
            if pcap:
                self.time_record.update_received('%s %s' % (pcap['date'], pcap['time']))
        else:
            self.num_packets_sent += 1
            self.packet_lens_sent.append(length)
            self.machines_sent_to[addr] += 1
            if pcap:
                self.time_record.update_sent('%s %s' % (pcap['date'], pcap['time']))

    def get_flow_duration(self, direction='sent'):
        """
        Returns flow duration in string format. Takes a
        direction parameter ('sent' or 'received') to
        determine which time delta is returned. 'sent' is
        default.
        """
        if direction == 'sent':
            return self.time_record.get_elapsed_time_sent()
        else:
            return self.time_record.get_elapsed_time_received()

    def get_mean_packet_len(self, direction='sent'):
        """
        Returns the average length of packets this Machine
        has sent and received as a float. Takes a
        direction parameter ('sent' or 'received') to
        determine which mean is returned. 'sent' is
        default.
        """
        if direction == 'sent':
            return statistics.mean(self.packet_lens_sent)
        else:
            return statistics.mean(self.packet_lens_rec)

    def get_packet_len_std_dev(self, direction='sent'):
        """
        Calculates the standard deviation of packet length for
        all conversations to and from this machine.
        """
        try:
            if direction == 'sent':
                return statistics.stdev(self.packet_lens_sent)
            else:
                return statistics.stdev(self.packet_lens_rec)
        except:
            return 'Error retrieving standard deviation.'

    def get_machines_sent_to(self):
        """
        Iterates over dict of machines this Machine has sent
        to and yields the address and frequency of conversation.
        """
        for machine, freq in self.machines_sent_to.iteritems():
            yield machine, freq

    def get_machines_received_from(self):
        """
        Iterates over dict of machines this Machine has received
        from and yields the address and frequency of conversation.
        """
        for machine, freq in self.machines_received_from.iteritems():
            yield machine, freq

=======
>>>>>>> efbd1a70


<<<<<<< HEAD
    def get_machine_node(self, addr):
        """
        Retrieves a MachineNode record for a given address,
        returns None if the record is not in this flow.
        """
        if addr not in self.machines:
            return None
        else:
            return self.machines[addr]
=======
"""
>>>>>>> 5b49018... exposed storage api, added db features and coverage (commits need to be squashed on merge) (#93)
=======
channel.basic_consume(analyzePcap, queue=queue_name, no_ack=True)
channel.start_consuming()
"""
>>>>>>> efbd1a70


def db_update_worker():
    """
    Function to be executed by separate worker
    thread to connect to database and update
    based on machines in the flow records. Then
    sleeps for 5 sec before waking up for next
    update

    NOTE: install with
    thread.start_new_thread(db_update_worker)

    ISSUE: add bool to flow record for whether it
    needs to be updated (ie any changes from last
    update) and at end of update, reset it.
    """
    """
    global client
    global flowRecordLock
    while True:
        try:
            client.address  # verify connection
            # check update conditions
            # flowRecordLock.acquire()
            # update
            # flowRecordLock.release()
        except:
            print('database update failed...')
        time.sleep(5)
    """


network_machines = []


def analyze_pcap(ch, method, properties, body, flow):
    """
    Takes pcap record and updates flow graph for
    networked machines.

    TODO: fix flow object - can't have it in the callback,
    determine module useage for fix; right now taken as
    parameter to allow unit testing
    """
    global network_machines

    pcap = ast.literal_eval(body)
    if pcap['src_ip'] in network_machines and \
            pcap['dest_ip'] in network_machines:
        # both machines in network
        flow.update(
            pcap['src_ip'],
            True,
            pcap['dest_ip'],
            True,
            pcap['length'],
            pcap)
    elif pcap['src_ip'] in network_machines:
        # machine in network talking to outside
        flow.update(
            pcap['src_ip'],
            True,
            pcap['dest_ip'],
            False,
            pcap['length'],
            pcap)
    elif pcap['dest_ip'] in network_machines:
        # outside talking to network machine
        flow.update(
            pcap['src_ip'],
            False,
            pcap['dest_ip'],
            True,
            pcap['length'],
            pcap)
    else:
        # neither machine in network (list needs to be updated)
<<<<<<< HEAD
        pass


"""
channel.basic_consume(analyze_pcap, queue=queue_name, no_ack=True)
channel.start_consuming()
"""
=======
        pass
>>>>>>> efbd1a70
<|MERGE_RESOLUTION|>--- conflicted
+++ resolved
@@ -23,56 +23,28 @@
 Created on 22 June 2016
 @author: lanhamt
 """
-<<<<<<< HEAD
-<<<<<<< HEAD
-=======
-=======
->>>>>>> efbd1a70
 from pymongo import MongoClient
 from pcap_stats_utils import FlowRecord
 from pcap_stats_utils import MachineNode
 from pcap_stats_utils import TimeRecord
-<<<<<<< HEAD
 import sys
->>>>>>> 5b49018... exposed storage api, added db features and coverage (commits need to be squashed on merge) (#93)
-=======
->>>>>>> efbd1a70
 import ast
 import time
 import pika
 import thread
-<<<<<<< HEAD
-from pymongo import MongoClient
-import threading
-=======
 import threading
 
 
 flowRecordLock = threading.Lock()
->>>>>>> efbd1a70
 
 
-flowRecordLock = threading.Lock()
-
-<<<<<<< HEAD
-<<<<<<< HEAD
-
-=======
-=======
-
->>>>>>> 748e1da... rabbit integration config
 """
->>>>>>> 5b49018... exposed storage api, added db features and coverage (commits need to be squashed on merge) (#93)
 wait = True
 while wait:
     try:
-<<<<<<< HEAD
         params = pika.ConnectionParameters(host=DOCKER_IP)
         print params
         connection = pika.BlockingConnection(params)
-=======
-        connection = pika.BlockingConnection(pika.ConnectionParameters(host='localhost'))
->>>>>>> efbd1a70
         channel = connection.channel()
         channel.exchange_declare(exchange='topic_poseidon_internal', type='topic')
         queue_name = 'process_heuristic_stats'
@@ -89,11 +61,7 @@
 wait = True
 while wait:
     try:
-<<<<<<< HEAD
         client = MongoClient()
-=======
-        client = MongoClient(db_ip)
->>>>>>> efbd1a70
         client.address
         wait = False
         print 'connected to database...'
@@ -113,182 +81,11 @@
                        routing_key=binding_key)
 
 print ' [*] Waiting for logs. To exit press CTRL+C'
-<<<<<<< HEAD
-<<<<<<< HEAD
 
 
 channel.basic_consume(analyzePcap, queue=queue_name, no_ack=True)
 channel.start_consuming()
-
-
-class TimeRecord:
-    """
-    Time record class to manage. Takes in time records of
-    time concatenated to date for parse format:
-    datetime.strptime(time, '%Y-%m-%d %H:%M:%S.%f')
-    """
-    def __init__(self):
-        self.first_sent = None
-        self.first_received = None
-        self.last_sent = None
-        self.last_received = None
-
-    def update_sent(self, time):
-        """
-        Updates sent fields, if first update then
-        records the first sent time. Updates the
-        latest sent time (both stored as strings).
-        """
-        if not self.first_sent:
-            self.first_sent = time
-        self.last_sent = time
-
-    def update_received(self, time):
-        """
-        Updates received fields, if first update
-        then records the first reception time. Always
-        updates latest received time (both stored as
-        strings).
-        """
-        if not self.first_received:
-            self.first_received = time
-        self.last_received = time
-
-    def get_elapsed_time_sent(self):
-        """
-        Returns elapsed time from first sent to last
-        sent, returns delta in microseconds as a float.
-        """
-        first = datetime.strptime(self.first_sent, '%Y-%m-%d %H:%M:%S.%f')
-        latest = datetime.strptime(self.last_sent, '%Y-%m-%d %H:%M:%S.%f')
-        return (latest - first).total_seconds() * 1000
-
-    def get_elapsed_time_received(self):
-        """
-        Returns elapsed time from first sent to last
-        received, returns delta in microseconds as a float.
-        """
-        first = datetime.strptime(self.first_received, '%Y-%m-%d %H:%M:%S.%f')
-        latest = datetime.strptime(self.last_received, '%Y-%m-%d %H:%M:%S.%f')
-        return (latest - first).total_seconds() * 1000
-
-
-class MachineNode:
-    """
-    Record for machine on network,
-    keeps track of machines network machine
-    has talked to and received from, as well
-    as packet statistics (length, frequency of
-    communication).
-    """
-    def __init__(self, addr):
-        self.machine_addr = addr
-        self.num_packets_sent = 0
-        self.num_packets_rec = 0
-        self.packet_lens_sent = []
-        self.packet_lens_rec = []
-        self.machines_sent_to = defaultdict(int)
-        self.machines_received_from = defaultdict(int)
-        self.time_record = TimeRecord()
-
-    def add_pcap_record(self, length, addr, receiving, pcap=None):
-        """
-        Adds data for a packet to the MachineNode record.
-        Increments the number of packets, then if it is
-        receving then updates the addresses and frequency of machines
-        this Machine has received from; if sending then updates
-        the dict with addresses and frequency of machines it
-        has sent to. Updates time record.
-        """
-        if receiving:
-            self.num_packets_rec += 1
-            self.packet_lens_rec.append(length)
-            self.machines_received_from[addr] += 1
-            if pcap:
-                self.time_record.update_received('%s %s' % (pcap['date'], pcap['time']))
-        else:
-            self.num_packets_sent += 1
-            self.packet_lens_sent.append(length)
-            self.machines_sent_to[addr] += 1
-            if pcap:
-                self.time_record.update_sent('%s %s' % (pcap['date'], pcap['time']))
-
-    def get_flow_duration(self, direction='sent'):
-        """
-        Returns flow duration in string format. Takes a
-        direction parameter ('sent' or 'received') to
-        determine which time delta is returned. 'sent' is
-        default.
-        """
-        if direction == 'sent':
-            return self.time_record.get_elapsed_time_sent()
-        else:
-            return self.time_record.get_elapsed_time_received()
-
-    def get_mean_packet_len(self, direction='sent'):
-        """
-        Returns the average length of packets this Machine
-        has sent and received as a float. Takes a
-        direction parameter ('sent' or 'received') to
-        determine which mean is returned. 'sent' is
-        default.
-        """
-        if direction == 'sent':
-            return statistics.mean(self.packet_lens_sent)
-        else:
-            return statistics.mean(self.packet_lens_rec)
-
-    def get_packet_len_std_dev(self, direction='sent'):
-        """
-        Calculates the standard deviation of packet length for
-        all conversations to and from this machine.
-        """
-        try:
-            if direction == 'sent':
-                return statistics.stdev(self.packet_lens_sent)
-            else:
-                return statistics.stdev(self.packet_lens_rec)
-        except:
-            return 'Error retrieving standard deviation.'
-
-    def get_machines_sent_to(self):
-        """
-        Iterates over dict of machines this Machine has sent
-        to and yields the address and frequency of conversation.
-        """
-        for machine, freq in self.machines_sent_to.iteritems():
-            yield machine, freq
-
-    def get_machines_received_from(self):
-        """
-        Iterates over dict of machines this Machine has received
-        from and yields the address and frequency of conversation.
-        """
-        for machine, freq in self.machines_received_from.iteritems():
-            yield machine, freq
-
-=======
->>>>>>> efbd1a70
-
-
-<<<<<<< HEAD
-    def get_machine_node(self, addr):
-        """
-        Retrieves a MachineNode record for a given address,
-        returns None if the record is not in this flow.
-        """
-        if addr not in self.machines:
-            return None
-        else:
-            return self.machines[addr]
-=======
 """
->>>>>>> 5b49018... exposed storage api, added db features and coverage (commits need to be squashed on merge) (#93)
-=======
-channel.basic_consume(analyzePcap, queue=queue_name, no_ack=True)
-channel.start_consuming()
-"""
->>>>>>> efbd1a70
 
 
 def db_update_worker():
@@ -367,14 +164,10 @@
             pcap)
     else:
         # neither machine in network (list needs to be updated)
-<<<<<<< HEAD
         pass
 
 
 """
 channel.basic_consume(analyze_pcap, queue=queue_name, no_ack=True)
 channel.start_consuming()
-"""
-=======
-        pass
->>>>>>> efbd1a70
+"""
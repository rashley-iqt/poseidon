#!/usr/bin/env python
#
#   Copyright (c) 2016 In-Q-Tel, Inc, All Rights Reserved.
#
#   Licensed under the Apache License, Version 2.0 (the "License");
#   you may not use this file except in compliance with the License.
#   You may obtain a copy of the License at
#
#       http://www.apache.org/licenses/LICENSE-2.0
#
#   Unless required by applicable law or agreed to in writing, software
#   distributed under the License is distributed on an "AS IS" BASIS,
#   WITHOUT WARRANTIES OR CONDITIONS OF ANY KIND, either express or implied.
#   See the License for the specific language governing permissions and
#   limitations under the License.
"""
Take parsed pcaps and add all resolved addresses from dns
to reference new traffic against to determine
whether a dns lookup has occured recently for dest address.
Maintains a dict of machine_addr->DNSRecord for each machine,
where the DNSRecord is a time store for resolved addresses.

Created on 22 June 2016
@author: Travis Lanham, Charlie Lewis

rabbitmq:
    host:       poseidon-rabbit
    exchange:   topic-poseidon-internal
    queue(in):  features_tcpdump
        keys:   poseidon.tcpdump_parser.dns.#
"""
import ast
import copy
import logging
import time

import pika

module_logger = logging.getLogger('plugins.heuristics.dns_verify.dns_verify')


<<<<<<< HEAD
"""
wait = True
while wait:
    try:
        connection = pika.BlockingConnection(pika.ConnectionParameters(host='poseidon-rabbit'))
        channel = connection.channel()
        channel.exchange_declare(exchange='topic_poseidon_internal', type='topic')
        queue_name = 'features_tcpdump'
        result = channel.queue_declare(name=queue_name, exclusive=True)
        wait = False
        module_logger.info( "connected to rabbitmq...")
    except:
        module_logger.info( "waiting for connection to rabbitmq...")
        time.sleep(2)
        wait = True

binding_keys = sys.argv[1:]
if not binding_keys:
    ostr = "Usage: %s [binding_key]..." % (sys.argv[0],)
    module_logger.info(ostr)
    sys.exit(1)

for binding_key in binding_keys:
    channel.queue_bind(exchange='topic_poseidon_internal',
                       queue=queue_name,
                       routing_key=binding_key)

ostr = ' [*] Waiting for logs. To exit press CTRL+C'
module_logger.info(ostr)
"""
=======
def rabbit_init(host, exchange, queue_name):
    """
    Connects to rabbitmq using the given hostname,
    exchange, and queue. Retries on failure until success.
    Binds routing keys appropriate for module, and returns
    the channel and connection.
    """
    wait = True
    while wait:
        try:
            connection = pika.BlockingConnection(pika.ConnectionParameters(host=host))
            channel = connection.channel()
            channel.exchange_declare(exchange=exchange, type='topic')
            result = channel.queue_declare(name=queue_name, exclusive=True)
            wait = False
            print "connected to rabbitmq..."
        except:
            print "waiting for connection to rabbitmq..."
            time.sleep(2)
            wait = True

    binding_keys = sys.argv[1:]
    if not binding_keys:
        print >> sys.stderr, "Usage: %s [binding_key]..." % (sys.argv[0],)
        sys.exit(1)

    for binding_key in binding_keys:
        channel.queue_bind(exchange=exchange,
                           queue=queue_name,
                           routing_key=binding_key)

    print ' [*] Waiting for logs. To exit press CTRL+C'
    return channel, connection
>>>>>>> 0e14ec8f


class DNSRecord:
    """
    Class to keep track of resolved dns
    requests for a machine with address addr
    - stores resolved addresses with
    a time-to-live so they will be removed from
    the dict after that time expires.
    """

    def __init__(self, addr):
        self.name = addr
        self.resolved = {}

    # 7 min default duration - approx time of
    # os dns cache with long ttl
    def add(self, addr, duration=420):
        self.resolved[addr] = time.time() + duration

    def __contains__(self, addr):
        """
        Checks if address is in the resolved
        dict. If time is expired, deletes
        entry and returns False.
        """
        if addr not in self.resolved:
            return False
        if time.time() < self.resolved[addr]:
            return True
        else:
            del self.resolved[addr]
            return False

    def __iter__(self):
        """
        Returns valid addresses from resolved
        dict, if time is expired then deletes
        and does not yield.
        """
        for a in copy.deepcopy(self.resolved):
            if time.time() < self.resolved[a]:
                yield a
            else:
                del self.resolved[a]


network_machines = []
dns_records = {}


def verify_dns_record(ch, method, properties, body):
    """
    Takes parsed packet as string, if dns packet then
    adds resolved addresses to record of addresses for that machine,
    otherwise checks that the source address is in-network
    (out of network to in-network traffic isn't applicable to dns validation)
    and flags if it destination address was not resolved by the machine.
    """
    global network_machines
    global dns_records

    packet = ast.literal_eval(body)
    src_addr = packet['src_ip']
    if src_addr in network_machines:
        if 'dns_resolved' in packet:
            # if dns packet then update resolved addresses
            if src_addr in dns_records:
                for addr in packet['dns_resolved']:
                    dns_records[src_addr].add(addr)
            else:
                new_record = DNSRecord(src_addr)
                for addr in packet['dns_resolved']:
                    new_record.add(addr)
                dns_records[src_addr] = new_record
        else:
            # if outbound traffic to non-resolved ip, flag
            if packet['dest_ip'] not in dns_records[src_addr]:
                return 'TODO: signaling packet of interest'


if __name__ == '__main__':
    host = 'poseidon-rabbit'
    exchange = 'topic-poseidon-internal'
    queue_name = 'features_tcpdump'
    channel, connection = rabbit_init(host=host,
                                      exchange=exchange,
                                      queue_name=queue_name)
    channel.basic_consume(verify_dns_record, queue=queue_name, no_ack=True)
    channel.start_consuming()<|MERGE_RESOLUTION|>--- conflicted
+++ resolved
@@ -39,38 +39,6 @@
 module_logger = logging.getLogger('plugins.heuristics.dns_verify.dns_verify')
 
 
-<<<<<<< HEAD
-"""
-wait = True
-while wait:
-    try:
-        connection = pika.BlockingConnection(pika.ConnectionParameters(host='poseidon-rabbit'))
-        channel = connection.channel()
-        channel.exchange_declare(exchange='topic_poseidon_internal', type='topic')
-        queue_name = 'features_tcpdump'
-        result = channel.queue_declare(name=queue_name, exclusive=True)
-        wait = False
-        module_logger.info( "connected to rabbitmq...")
-    except:
-        module_logger.info( "waiting for connection to rabbitmq...")
-        time.sleep(2)
-        wait = True
-
-binding_keys = sys.argv[1:]
-if not binding_keys:
-    ostr = "Usage: %s [binding_key]..." % (sys.argv[0],)
-    module_logger.info(ostr)
-    sys.exit(1)
-
-for binding_key in binding_keys:
-    channel.queue_bind(exchange='topic_poseidon_internal',
-                       queue=queue_name,
-                       routing_key=binding_key)
-
-ostr = ' [*] Waiting for logs. To exit press CTRL+C'
-module_logger.info(ostr)
-"""
-=======
 def rabbit_init(host, exchange, queue_name):
     """
     Connects to rabbitmq using the given hostname,
@@ -81,20 +49,22 @@
     wait = True
     while wait:
         try:
-            connection = pika.BlockingConnection(pika.ConnectionParameters(host=host))
+            connection = pika.BlockingConnection(
+                pika.ConnectionParameters(host=host))
             channel = connection.channel()
             channel.exchange_declare(exchange=exchange, type='topic')
             result = channel.queue_declare(name=queue_name, exclusive=True)
             wait = False
-            print "connected to rabbitmq..."
+            module_logger.info('connected to rabbitmq...')
         except:
-            print "waiting for connection to rabbitmq..."
+            module_logger.info('waiting for connection to rabbitmq...')
             time.sleep(2)
             wait = True
 
     binding_keys = sys.argv[1:]
     if not binding_keys:
-        print >> sys.stderr, "Usage: %s [binding_key]..." % (sys.argv[0],)
+        ostr = 'Usage: %s [binding_key]...' % (sys.argv[0],)
+        module_logger.error(ostr)
         sys.exit(1)
 
     for binding_key in binding_keys:
@@ -102,19 +72,18 @@
                            queue=queue_name,
                            routing_key=binding_key)
 
-    print ' [*] Waiting for logs. To exit press CTRL+C'
+    module_logger.info(' [*] Waiting for logs. To exit press CTRL+C')
     return channel, connection
->>>>>>> 0e14ec8f
 
 
 class DNSRecord:
-    """
+    '''
     Class to keep track of resolved dns
     requests for a machine with address addr
     - stores resolved addresses with
     a time-to-live so they will be removed from
     the dict after that time expires.
-    """
+    '''
 
     def __init__(self, addr):
         self.name = addr

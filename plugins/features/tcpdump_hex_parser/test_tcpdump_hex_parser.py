--- conflicted
+++ resolved
@@ -16,7 +16,6 @@
 
 """
 Test module for tcpdump_hex_parser.py
-
 Created on 13 June 2016
 @author: Charlie Lewis, Travis Lanham
 """
@@ -31,47 +30,34 @@
 from tcpdump_hex_parser import return_packet
 from tcpdump_hex_parser import run_tool
 
-
 def test_get_path():
     get_path()
     sys.argv = []
     get_path()
-
 
 def test_run_tool():
     with open('/tmp/test', 'w') as f:
         f.write("this is a test file")
     run_tool('/tmp/test')
 
-
 def test_parse_header():
-    ret_dict = parse_header(
-        "2015-05-20 12:41:45.812393 IP 0.0.0.0 > 0.0.0.0: ESP(spi=0xb1ced15c,seq=0x30), length 184")
-    assert isinstance(ret_dict, dict)
+    ret_dict = parse_header("2015-05-20 12:41:45.812393 IP 0.0.0.0 > 0.0.0.0: ESP(spi=0xb1ced15c,seq=0x30), length 184")
+    assert type(ret_dict) == type({})
     assert ret_dict['date'] == "2015-05-20"
     assert ret_dict['time'] == "12:41:45.812393"
-    assert ret_dict[
-        'raw_header'] == "2015-05-20 12:41:45.812393 IP 0.0.0.0 > 0.0.0.0: ESP(spi=0xb1ced15c,seq=0x30), length 184"
+    assert ret_dict['raw_header'] == "2015-05-20 12:41:45.812393 IP 0.0.0.0 > 0.0.0.0: ESP(spi=0xb1ced15c,seq=0x30), length 184"
     assert ret_dict['ethernet_type'] == "IP"
     assert ret_dict['src_ip'] == "0.0.0.0"
     assert ret_dict['dest_ip'] == "0.0.0.0"
     assert ret_dict['protocol'] == "ESP(spi=0xb1ced15c,seq=0x30),"
     assert ret_dict['length'] == 184
 
-    ret_dict = parse_header(
-        "2015-05-20 12:41:45.812393 IP 0.0.0.0.80 > 0.0.0.0.80: ESP(spi=0xb1ced15c,seq=0x30), length 184")
+    ret_dict = parse_header("2015-05-20 12:41:45.812393 IP 0.0.0.0.80 > 0.0.0.0.80: ESP(spi=0xb1ced15c,seq=0x30), length 184")
     assert ret_dict['src_ip'] == "0.0.0.0"
     assert ret_dict['dest_ip'] == "0.0.0.0"
     assert ret_dict['src_port'] == "80"
     assert ret_dict['dest_port'] == "80"
 
-<<<<<<< HEAD
-
-def test_parse_header_Except():
-    ret_dict = parse_header(
-        "2015-05-20 12:41:45.812393 IP 0.0.0.0 > 0.0.0.0: ESP(spi=0xb1ced15c,seq=0x30), 184")
-    assert ret_dict['length'] == 0
-=======
     ret_dict = parse_header("2015-05-20 13:10:38.684973 IP 350.137.451.220.53 > 136.145.402.267.52573: 2560 1/0/0 CNAME registry-origin.docker.io. (68)")
     assert ret_dict['src_ip'] == "350.137.451.220"
     assert ret_dict['src_port'] == "53"
@@ -98,31 +84,25 @@
     assert ret_dict['length'] == 99
     assert "00:1408:10:195::2374" in ret_dict['dns_resolved']
     assert "2600:108:10:193::2374" in ret_dict['dns_resolved']
->>>>>>> 7b5895fa
 
 
 def test_parse_data():
-    ret_str = parse_data(
-        "\t0x0080:  e04b 2935 564f 91db 5344 5460 9189 33d0", 0)
-    assert isinstance(ret_str, type(""))
+    ret_str = parse_data("\t0x0080:  e04b 2935 564f 91db 5344 5460 9189 33d0", 0)
+    assert type(ret_str) == type("")
     hex_pattern = re.compile(r'[0-9a-fA-F]+')
     m = re.search(hex_pattern, ret_str)
     assert m
 
-
 def test_return_packet():
     lines = []
-    lines.append(
-        "2015-05-20 12:41:45.812393 IP 0.0.0.0 > 0.0.0.0: ESP(spi=0xb1ced15c,seq=0x30), length 0\n")
+    lines.append("2015-05-20 12:41:45.812393 IP 0.0.0.0 > 0.0.0.0: ESP(spi=0xb1ced15c,seq=0x30), length 0\n")
     lines.append("\t0x0080:  e04b 2935 564f 91db 5344 5460 9189 33d0\n")
-    lines.append(
-        "2015-05-20 12:41:45.812393 IP 0.0.0.0 > 0.0.0.0: ESP(spi=0xb1ced15c,seq=0x30), length 0\n")
+    lines.append("2015-05-20 12:41:45.812393 IP 0.0.0.0 > 0.0.0.0: ESP(spi=0xb1ced15c,seq=0x30), length 0\n")
     lines.append("\t0x0080:  e04b 2935 564f 91db 5344 5460 9189 33d0\n")
     packets = return_packet(lines)
     for packet in packets:
-        assert isinstance(packet, type({}))
+        assert type(packet) == type({})
         assert packet['data'] == "e04b2935564f91db53445460918933d0"
-        assert packet[
-            'raw_header'] == "2015-05-20 12:41:45.812393 IP 0.0.0.0 > 0.0.0.0: ESP(spi=0xb1ced15c,seq=0x30), length 0"
+        assert packet['raw_header'] == "2015-05-20 12:41:45.812393 IP 0.0.0.0 > 0.0.0.0: ESP(spi=0xb1ced15c,seq=0x30), length 0"
         assert packet['date'] == "2015-05-20"
         assert packet['time'] == "12:41:45.812393"